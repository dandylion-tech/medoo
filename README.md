# Medoo

The Lightest PHP database framework to accelerate development

<<<<<<< HEAD
Main Features
----------------
### Lightweight ###
Only 8KB, one file included.
=======
### Main Features
>>>>>>> e26d393c

* **Lightweight** - Only 8KB, one file included.

* **Easy** - Extremely easy to learn and use, friendly construction.

* **Powerful** - Support various common SQL queries.

* **Compatible** - Support various SQL database, including MySQL, MSSQL, SQLite and more.

* **Security** - Prevent SQL injection.

* **Free** - Under MIT license, you can use it anywhere if you want.

### Get Started

    // Include Medoo
    require_once 'medoo.php';
    
    // Initialize
    $database = new medoo('my_database');
    
    // Enjoy
    $database->insert('account', [
        'user_name' => 'foo'
    	'email' => 'foo@bar.com',
    	'age' => 25,
    	'lang' => ['en', 'fr', 'jp', 'cn']
    ]);

### Links

* Official website: [http://medoo.in](http://medoo.in)

* Documentation: [http://medoo.in/doc](http://medoo.in/doc)<|MERGE_RESOLUTION|>--- conflicted
+++ resolved
@@ -2,14 +2,7 @@
 
 The Lightest PHP database framework to accelerate development
 
-<<<<<<< HEAD
-Main Features
-----------------
-### Lightweight ###
-Only 8KB, one file included.
-=======
 ### Main Features
->>>>>>> e26d393c
 
 * **Lightweight** - Only 8KB, one file included.
 
