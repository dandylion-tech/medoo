--- conflicted
+++ resolved
@@ -338,25 +338,21 @@
 
 							if (!empty($value))
 							{
-<<<<<<< HEAD
 								$like_clauses = array();
 
 								foreach ($value as $item)
-=======
-								$suffix = mb_substr($item, -1, 1); 
-								
-								if ($suffix === '_') 
 								{
-									$item = substr_replace($item, '%', -1);
-								} 
-								elseif ($suffix === '%') 
-								{
-									$item = '%' . substr_replace($item, '', -1, 1);
-								} 
-								elseif (preg_match('/^(?!%).+(?<!%)$/', $item)) 
->>>>>>> 16cca632
-								{
-									if (preg_match('/^(?!%).+(?<!%)$/', $item))
+									$suffix = mb_substr($item, -1, 1); 
+									
+									if ($suffix === '_') 
+									{
+										$item = substr_replace($item, '%', -1);
+									} 
+									elseif ($suffix === '%') 
+									{
+										$item = '%' . substr_replace($item, '', -1, 1);
+									} 
+									elseif (preg_match('/^(?!%).+(?<!%)$/', $item)) 
 									{
 										$item = '%' . $item . '%';
 									}
