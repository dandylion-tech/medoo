<?php
/*!
 * Medoo database framework
 * http://medoo.in
<<<<<<< HEAD
 * Version 0.9.1
=======
 * Version 0.9.1.1
>>>>>>> d08ab1c0
 * 
 * Copyright 2013, Angel Lai
 * Released under the MIT license
 */
class medoo
{
	protected $database_type = 'mysql';

	// For MySQL, MSSQL, Sybase
	protected $server = 'localhost';

	protected $username = 'username';

	protected $password = 'password';

	// For SQLite
	protected $database_file = '';

	// Optional
	protected $port = 3306;

	protected $charset = 'utf8';

	protected $database_name = '';

	protected $option = array();

	// Variable 
	protected $queryString;

	public function __construct($options)
	{
		try {
			$commands = array();

			if (is_string($options))
			{
				if (strtolower($this->database_type) == 'sqlite')
				{
					$this->database_file = $options;
				}
				else
				{
					$this->database_name = $options;
				}
			}
			else
			{
				foreach ($options as $option => $value)
				{
					$this->$option = $value;
				}
			}

			$type = strtolower($this->database_type);

			if (
				isset($this->port) &&
				is_int($this->port * 1)
			)
			{
				$port = $this->port;
			}

			$set_charset = "SET NAMES '" . $this->charset . "'";

			switch ($type)
			{
				case 'mariadb':
					$type = 'mysql';

				case 'mysql':
					// Make MySQL using standard quoted identifier
<<<<<<< HEAD
					$commands[] = 'SET GLOBAL SQL_MODE=ANSI_QUOTES';
=======
					$commands[] = 'SET SQL_MODE=ANSI_QUOTES';
>>>>>>> d08ab1c0

				case 'pgsql':
					$dsn = $type . ':host=' . $this->server . (isset($port) ? ';port=' . $port : '') . ';dbname=' . $this->database_name;
					$commands[] = $set_charset;

					break;

				case 'sybase':
					$dsn = $type . ':host=' . $this->server . (isset($port) ? ',' . $port : '') . ';dbname=' . $this->database_name;
					$commands[] = $set_charset;

					break;

				case 'mssql':
					$dsn = strpos(PHP_OS, 'WIN') !== false ?
						'sqlsrv:server=' . $this->server . (isset($port) ? ',' . $port : '') . ';database=' . $this->database_name :
						'dblib:host=' . $this->server . (isset($port) ? ':' . $port : '') . ';dbname=' . $this->database_name;

					// Keep MSSQL QUOTED_IDENTIFIER is ON for standard quoting
					$commands[] = 'SET QUOTED_IDENTIFIER ON';
					$commands[] = $set_charset;

					break;

				case 'sqlite':
					$dsn = $type . ':' . $this->database_file;
					$this->username = null;
					$this->password = null;

					break;
			}

			$this->pdo = new PDO(
				$dsn, 
				$this->username,
				$this->password,
				$this->option
			);

			foreach ($commands as $value)
			{
				$this->pdo->exec($value);	
			}
		}
		catch (PDOException $e) {
			throw new Exception($e->getMessage());
		}
	}

	public function query($query)
	{
		$this->queryString = $query;
		
		return $this->pdo->query($query);
	}

	public function exec($query)
	{
		$this->queryString = $query;

		return $this->pdo->exec($query);
	}

	public function quote($string)
	{
		return $this->pdo->quote($string);
	}

	protected function column_quote($string)
	{
		return '"' . str_replace('.', '"."', $string) . '"';
	}

	protected function column_push($columns)
	{
		if ($columns == '*')
		{
			return $columns;
		}

		if (is_string($columns))
		{
			$columns = array($columns);
		}

		$stack = array();

		foreach ($columns as $key => $value)
		{
			preg_match('/([a-zA-Z0-9_\-\.]*)\s*\(([a-zA-Z0-9_\-]*)\)/i', $value, $match);

			if (
				isset($match[1]) &&
				isset($match[2])
			)
			{
				array_push($stack, $this->column_quote( $match[1] ) . ' AS ' . $this->column_quote( $match[2] ));
			}
			else
			{
				array_push($stack, $this->column_quote( $value ));
			}
		}

		return implode($stack, ',');
	}

	protected function array_quote($array)
	{
		$temp = array();

		foreach ($array as $value)
		{
			$temp[] = is_int($value) ? $value : $this->pdo->quote($value);
		}

		return implode($temp, ',');
	}

	protected function inner_conjunct($data, $conjunctor, $outer_conjunctor)
	{
		$haystack = array();

		foreach ($data as $value)
		{
			$haystack[] = '(' . $this->data_implode($value, $conjunctor) . ')';
		}

		return implode($outer_conjunctor . ' ', $haystack);
	}

	protected function data_implode($data, $conjunctor, $outer_conjunctor = null)
	{
		$wheres = array();

		foreach ($data as $key => $value)
		{
			if (
				($key == 'AND' || $key == 'OR') &&
				is_array($value)
			)
			{
				$wheres[] = 0 !== count(array_diff_key($value, array_keys(array_keys($value)))) ?
					'(' . $this->data_implode($value, ' ' . $key) . ')' :
					'(' . $this->inner_conjunct($value, ' ' . $key, $conjunctor) . ')';
			}
			else
			{
				preg_match('/([\w\.]+)(\[(\>|\>\=|\<|\<\=|\!|\<\>)\])?/i', $key, $match);
				if (isset($match[3]))
				{
					if ($match[3] == '')
					{
						$wheres[] = $this->column_quote($match[1]) . ' ' . $match[3] . '= ' . $this->quote($value);
					}
					elseif ($match[3] == '!')
					{
						$column = $this->column_quote($match[1]);
						
						switch (gettype($value))
						{
							case 'NULL':
								$wheres[] = $column . ' IS NOT NULL';
								break;

							case 'array':
								$wheres[] = $column . ' NOT IN (' . $this->array_quote($value) . ')';
								break;

							case 'integer':
							case 'double':
								$wheres[] = $column . ' != ' . $value;
								break;

							case 'string':
								$wheres[] = $column . ' != ' . $this->quote($value);
								break;
						}
					}
					else
					{
						if ($match[3] == '<>')
						{
							if (is_array($value))
							{
								if (is_numeric($value[0]) && is_numeric($value[1]))
								{
									$wheres[] = $this->column_quote($match[1]) . ' BETWEEN ' . $value[0] . ' AND ' . $value[1];
								}
								else
								{
									$wheres[] = $this->column_quote($match[1]) . ' BETWEEN ' . $this->quote($value[0]) . ' AND ' . $this->quote($value[1]);
								}
							}
						}
						else
						{
							if (is_numeric($value))
							{
								$wheres[] = $this->column_quote($match[1]) . ' ' . $match[3] . ' ' . $value;
							}
							else
							{
								$datetime = strtotime($value);

								if ($datetime)
								{
									$wheres[] = $this->column_quote($match[1]) . ' ' . $match[3] . ' ' . $this->quote(date('Y-m-d H:i:s', $datetime));
								}
							}
						}
					}
				}
				else
				{
					if (is_int($key))
					{
						$wheres[] = $this->quote($value);
					}
					else
					{
						$column = $this->column_quote($match[1]);

						switch (gettype($value))
						{
							case 'NULL':
								$wheres[] = $column . ' IS NULL';
								break;

							case 'array':
								$wheres[] = $column . ' IN (' . $this->array_quote($value) . ')';
								break;

							case 'integer':
							case 'double':
								$wheres[] = $column . ' = ' . $value;
								break;

							case 'string':
								$wheres[] = $column . ' = ' . $this->quote($value);
								break;
						}
					}
				}
			}
		}

		return implode($conjunctor . ' ', $wheres);
	}

	public function where_clause($where)
	{
		$where_clause = '';

		if (is_array($where))
		{
			$single_condition = array_diff_key($where, array_flip(
				explode(' ', 'AND OR GROUP ORDER HAVING LIMIT LIKE MATCH')
			));

			if ($single_condition != array())
			{
				$where_clause = ' WHERE ' . $this->data_implode($single_condition, '');
			}
			if (isset($where['AND']))
			{
				$where_clause = ' WHERE ' . $this->data_implode($where['AND'], ' AND');
			}
			if (isset($where['OR']))
			{
				$where_clause = ' WHERE ' . $this->data_implode($where['OR'], ' OR');
			}
			if (isset($where['LIKE']))
			{
				$like_query = $where['LIKE'];
				if (is_array($like_query))
				{
					$is_OR = isset($like_query['OR']);

					if ($is_OR || isset($like_query['AND']))
					{
						$connector = $is_OR ? 'OR' : 'AND';
						$like_query = $is_OR ? $like_query['OR'] : $like_query['AND'];
					}
					else
					{
						$connector = 'AND';
					}

					$clause_wrap = array();
					foreach ($like_query as $column => $keyword)
					{
						if (is_array($keyword))
						{
							foreach ($keyword as $key)
							{
								$clause_wrap[] = $this->column_quote($column) . ' LIKE ' . $this->quote('%' . $key . '%');
							}
						}
						else
						{
							$clause_wrap[] = $this->column_quote($column) . ' LIKE ' . $this->quote('%' . $keyword . '%');
						}
					}
					$where_clause .= ($where_clause != '' ? ' AND ' : ' WHERE ') . '(' . implode($clause_wrap, ' ' . $connector . ' ') . ')';
				}
			}
			if (isset($where['MATCH']))
			{
				$match_query = $where['MATCH'];
				if (is_array($match_query) && isset($match_query['columns']) && isset($match_query['keyword']))
				{
					$where_clause .= ($where_clause != '' ? ' AND ' : ' WHERE ') . ' MATCH ("' . str_replace('.', '"."', implode($match_query['columns'], '", "')) . '") AGAINST (' . $this->quote($match_query['keyword']) . ')';
				}
			}
			if (isset($where['GROUP']))
			{
				$where_clause .= ' GROUP BY ' . $this->column_quote($where['GROUP']);
			}
			if (isset($where['ORDER']))
			{
				preg_match('/(^[a-zA-Z0-9_\-\.]*)(\s*(DESC|ASC))?/', $where['ORDER'], $order_match);

				$where_clause .= ' ORDER BY "' . str_replace('.', '"."', $order_match[1]) . '" ' . (isset($order_match[3]) ? $order_match[3] : '');

				if (isset($where['HAVING']))
				{
					$where_clause .= ' HAVING ' . $this->data_implode($where['HAVING'], '');
				}
			}
			if (isset($where['LIMIT']))
			{
				if (is_numeric($where['LIMIT']))
				{
					$where_clause .= ' LIMIT ' . $where['LIMIT'];
				}
				if (
					is_array($where['LIMIT']) &&
					is_numeric($where['LIMIT'][0]) &&
					is_numeric($where['LIMIT'][1])
				)
				{
					$where_clause .= ' LIMIT ' . $where['LIMIT'][0] . ',' . $where['LIMIT'][1];
				}
			}
		}
		else
		{
			if ($where != null)
			{
				$where_clause .= ' ' . $where;
			}
		}

		return $where_clause;
	}

	public function select($table, $join, $columns = null, $where = null)
	{
		$table = '"' . $table . '"';
		$join_key = is_array($join) ? array_keys($join) : null;

		if (strpos($join_key[0], '[') !== false)
		{
			$table_join = array();

			$join_array = array(
				'>' => 'LEFT',
				'<' => 'RIGHT',
				'<>' => 'FULL',
				'><' => 'INNER'
			);

			foreach($join as $sub_table => $relation)
			{
				preg_match('/(\[(\<|\>|\>\<|\<\>)\])?([a-zA-Z0-9_\-]*)/', $sub_table, $match);

				if ($match[2] != '' && $match[3] != '')
				{
					if (is_string($relation))
					{
						$relation = 'USING ("' . $relation . '")';
					}

					if (is_array($relation))
					{
						// For ['column1', 'column2']
						if (isset($relation[0]))
						{
							$relation = 'USING ("' . implode($relation, '", "') . '")';
						}
						// For ['column1' => 'column2']
						else
						{
							$relation = 'ON ' . $table . '."' . key($relation) . '" = "' . $match[3] . '"."' . current($relation) . '"';
						}
					}

					$table_join[] = $join_array[ $match[2] ] . ' JOIN "' . $match[3] . '" ' . $relation;
				}
			}

			$table .= ' ' . implode($table_join, ' ');
		}
		else
		{
			$where = $columns;
			$columns = $join;
		}

		$query = $this->query('SELECT ' . $this->column_push($columns) . ' FROM ' . $table . $this->where_clause($where));

		return $query ? $query->fetchAll(
			(is_string($columns) && $columns != '*') ? PDO::FETCH_COLUMN : PDO::FETCH_ASSOC
		) : false;
	}

	public function insert($table, $datas)
	{
		$lastId = array();

		// Check indexed or associative array
		if (!isset($datas[0]))
		{
			$datas = array($datas);
		}

		foreach ($datas as $data)
		{
			$keys = implode('", "', array_keys($data));
			$values = array();

			foreach ($data as $key => $value)
			{
				switch (gettype($value))
				{
					case 'NULL':
						$values[] = 'NULL';
						break;

					case 'array':
						$values[] = $this->quote(serialize($value));
						break;

					case 'integer':
					case 'double':
					case 'string':
						$values[] = $this->quote($value);
						break;
				}
			}

			$this->exec('INSERT INTO "' . $table . '" ("' . $keys . '") VALUES (' . implode($values, ', ') . ')');

			$lastId[] = $this->pdo->lastInsertId();
		}

		return count($lastId) > 1 ? $lastId : $lastId[ 0 ];
	}

	public function update($table, $data, $where = null)
	{
		$fields = array();

		foreach ($data as $key => $value)
		{
			if (is_array($value))
			{
				$fields[] = $this->column_quote($key) . '=' . $this->quote(serialize($value));
			}
			else
			{
				preg_match('/([\w]+)(\[(\+|\-|\*|\/)\])?/i', $key, $match);
				if (isset($match[3]))
				{
					if (is_numeric($value))
					{
						$fields[] = $this->column_quote($match[1]) . ' = ' . $this->column_quote($match[1]) . ' ' . $match[3] . ' ' . $value;
					}
				}
				else
				{
					$column = $this->column_quote($key);

					switch (gettype($value))
					{
						case 'NULL':
							$fields[] = $column . ' = NULL';
							break;

						case 'array':
							$fields[] = $column . ' = ' . $this->quote(serialize($value));
							break;

						case 'integer':
						case 'double':
						case 'string':
							$fields[] = $column . ' = ' . $this->quote($value);
							break;
					}
				}
			}
		}

		return $this->exec('UPDATE "' . $table . '" SET ' . implode(', ', $fields) . $this->where_clause($where));
	}

	public function delete($table, $where)
	{
		return $this->exec('DELETE FROM "' . $table . '"' . $this->where_clause($where));
	}

	public function replace($table, $columns, $search = null, $replace = null, $where = null)
	{
		if (is_array($columns))
		{
			$replace_query = array();

			foreach ($columns as $column => $replacements)
			{
				foreach ($replacements as $replace_search => $replace_replacement)
				{
					$replace_query[] = $column . ' = REPLACE("' . $column . '", ' . $this->quote($replace_search) . ', ' . $this->quote($replace_replacement) . ')';
				}
			}
			$replace_query = implode(', ', $replace_query);
			$where = $search;
		}
		else
		{
			if (is_array($search))
			{
				$replace_query = array();

				foreach ($search as $replace_search => $replace_replacement)
				{
					$replace_query[] = $columns . ' = REPLACE("' . $columns . '", ' . $this->quote($replace_search) . ', ' . $this->quote($replace_replacement) . ')';
				}
				$replace_query = implode(', ', $replace_query);
				$where = $replace;
			}
			else
			{
				$replace_query = $columns . ' = REPLACE("' . $columns . '", ' . $this->quote($search) . ', ' . $this->quote($replace) . ')';
			}
		}

		return $this->exec('UPDATE "' . $table . '" SET ' . $replace_query . $this->where_clause($where));
	}

	public function get($table, $columns, $where = null)
	{
		if (!isset($where))
		{
			$where = array();
		}
		$where['LIMIT'] = 1;

		$data = $this->select($table, $columns, $where);

		return isset($data[0]) ? $data[0] : false;
	}

	public function has($table, $where)
	{
		return $this->query('SELECT EXISTS(SELECT 1 FROM "' . $table . '"' . $this->where_clause($where) . ')')->fetchColumn() === '1';
	}

	public function count($table, $where = null)
	{
		return 0 + ($this->query('SELECT COUNT(*) FROM "' . $table . '"' . $this->where_clause($where))->fetchColumn());
	}

	public function max($table, $column, $where = null)
	{
		return 0 + ($this->query('SELECT MAX("' . $column . '") FROM "' . $table . '"' . $this->where_clause($where))->fetchColumn());
	}

	public function min($table, $column, $where = null)
	{
		return 0 + ($this->query('SELECT MIN("' . $column . '") FROM "' . $table . '"' . $this->where_clause($where))->fetchColumn());
	}

	public function avg($table, $column, $where = null)
	{
		return 0 + ($this->query('SELECT AVG("' . $column . '") FROM "' . $table . '"' . $this->where_clause($where))->fetchColumn());
	}

	public function sum($table, $column, $where = null)
	{
		return 0 + ($this->query('SELECT SUM("' . $column . '") FROM "' . $table . '"' . $this->where_clause($where))->fetchColumn());
	}

	public function error()
	{
		return $this->pdo->errorInfo();
	}

	public function last_query()
	{
		return $this->queryString;
	}

	public function info()
	{
		return array(
			'server' => $this->pdo->getAttribute(PDO::ATTR_SERVER_INFO),
			'client' => $this->pdo->getAttribute(PDO::ATTR_CLIENT_VERSION),
			'driver' => $this->pdo->getAttribute(PDO::ATTR_DRIVER_NAME),
			'version' => $this->pdo->getAttribute(PDO::ATTR_SERVER_VERSION),
			'connection' => $this->pdo->getAttribute(PDO::ATTR_CONNECTION_STATUS)
		);
	}
}
?><|MERGE_RESOLUTION|>--- conflicted
+++ resolved
@@ -2,11 +2,7 @@
 /*!
  * Medoo database framework
  * http://medoo.in
-<<<<<<< HEAD
- * Version 0.9.1
-=======
  * Version 0.9.1.1
->>>>>>> d08ab1c0
  * 
  * Copyright 2013, Angel Lai
  * Released under the MIT license
@@ -80,11 +76,7 @@
 
 				case 'mysql':
 					// Make MySQL using standard quoted identifier
-<<<<<<< HEAD
-					$commands[] = 'SET GLOBAL SQL_MODE=ANSI_QUOTES';
-=======
 					$commands[] = 'SET SQL_MODE=ANSI_QUOTES';
->>>>>>> d08ab1c0
 
 				case 'pgsql':
 					$dsn = $type . ':host=' . $this->server . (isset($port) ? ';port=' . $port : '') . ';dbname=' . $this->database_name;
