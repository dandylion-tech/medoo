<?php
/**
 * Medoo database framework
 * 
 * Released under the MIT license
 * 
 * @version 1.7.10
 * @author Angel Lai
 * @package Medoo
 * @copyright Copyright 2021 Medoo Project, Angel Lai
 * @license https://opensource.org/licenses/MIT
 * @link https://medoo.in
 */
declare(strict_types=1);
namespace Medoo;

use PDO;
use Exception;
use PDOException;
use InvalidArgumentException;
use PDOStatement;

/**
 * The Medoo raw object
 */
class Raw
{
    /**
     * The array of mapping data for the raw string.
     *
     * @var array
     */
    public $map;

    /**
     * The raw string.
     *
     * @var string
     */
    public $value;
}

/**
 * @method array select(string $table, array $columns, array $where)
 * @method mixed get(string $table, array|string $columns, array $where)
 * @method bool has(string $table, array $where)
 * @method mixed rand(string $table, array|string $column, array $where)
 * @method int count(string $table, array $where)
 * @method int max(string $table, string $column)
 * @method int min(string $table, string $column)
 * @method int avg(string $table, string $column)
 * @method int sum(string $table, string $column)
 * @method int max(string $table, string $column, array $where)
 * @method int min(string $table, string $column, array $where)
 * @method int avg(string $table, string $column, array $where)
 * @method int sum(string $table, string $column, array $where)
 */
class Medoo
{
<<<<<<< HEAD
    /**
     * The PDO object.
     *
     * @var \PDO
     */
    public $pdo;

    /**
     * The type of database.
     *
     * @var string
     */
    protected $type;

    /**
     * Table prefix
     *
     * @var string
     */
    protected $prefix;

    /**
     * The PDO statement object.
     *
     * @var \PDOStatement
     */
    protected $statement;

    /**
     * The DSN connection string.
     *
     * @var string
     */
    protected $dsn;

    /**
     * The array of logs.
     *
     * @var array
     */
    protected $logs = [];

    /**
     * Determine should log or not.
     *
     * @var bool
     */
    protected $logging = false;

    /**
     * Determine is in debug mode.
     *
     * @var bool
     */
    protected $debugMode = false;

    /**
     * The global unique id.
     *
     * @var integer
     */
    protected $guid = 0;

    /**
     * Error Message
     *
     * @var string|null
     */
    public $error = null;

    /**
     * The array of error information.
     *
     * @var array|null
     */
    public $errorInfo = null;

    /**
     * Connect database.
     * 
     * ```
     * $database = new Medoo([
     *      // required
     *      'database_type' => 'mysql',
     *      'database_name' => 'name',
     *      'server' => 'localhost',
     *      'username' => 'your_username',
     *      'password' => 'your_password',
     * 
     *      // [optional]
     *      'charset' => 'utf8mb4',
     *      'port' => 3306,
     * 
     *      // [optional] Table prefix
     *      'prefix' => 'PREFIX_'
     * ]);
     * ```
     * 
     * @param array $options Connection options
     * @return Medoo
     * @throws PDOException
     * @link https://medoo.in/api/new
     */

    public function __construct(array $options)
    {
        if (isset($options['database_type'])) {
            $this->type = strtolower($options['database_type']);

            if ($this->type === 'mariadb') {
                $this->type = 'mysql';
            }
        }

        if (isset($options['prefix'])) {
            $this->prefix = $options['prefix'];
        }

        if (isset($options['logging']) && is_bool($options['logging'])) {
            $this->logging = $options['logging'];
        }

        $option = $options['option'] ?? [];
        $commands = (isset($options['command']) && is_array($options['command'])) ? $options['command'] : [];

        switch ($this->type) {
            case 'mysql':
                // Make MySQL using standard quoted identifier
                $commands[] = 'SET SQL_MODE=ANSI_QUOTES';

                break;

            case 'mssql':
                // Keep MSSQL QUOTED_IDENTIFIER is ON for standard quoting
                $commands[] = 'SET QUOTED_IDENTIFIER ON';

                // Make ANSI_NULLS is ON for NULL value
                $commands[] = 'SET ANSI_NULLS ON';

                break;
        }

        if (isset($options['pdo'])) {
            if (!$options['pdo'] instanceof PDO) {
                throw new InvalidArgumentException('Invalid PDO object supplied.');
            }

            $this->pdo = $options['pdo'];

            foreach ($commands as $value) {
                $this->pdo->exec($value);
            }

            return;
        }

        if (isset($options['dsn'])) {
            if (is_array($options['dsn']) && isset($options['dsn']['driver'])) {
                $attr = $options['dsn'];
            } else {
                throw new InvalidArgumentException('Invalid DSN option supplied.');
            }
        } else {
            if (
                isset($options['port']) &&
                is_int($options['port'] * 1)
            ) {
                $port = $options['port'];
            }

            $isPort = isset($port);

            switch ($this->type) {
                case 'mysql':
                    $attr = [
                        'driver' => 'mysql',
                        'dbname' => $options['database_name']
                    ];

                    if (isset($options['socket'])) {
                        $attr['unix_socket'] = $options['socket'];
                    } else {
                        $attr['host'] = $options['server'];

                        if ($isPort) {
                            $attr['port'] = $port;
                        }
                    }

                    break;

                case 'pgsql':
                    $attr = [
                        'driver' => 'pgsql',
                        'host' => $options['server'],
                        'dbname' => $options['database_name']
                    ];

                    if ($isPort) {
                        $attr['port'] = $port;
                    }

                    break;

                case 'sybase':
                    $attr = [
                        'driver' => 'dblib',
                        'host' => $options['server'],
                        'dbname' => $options['database_name']
                    ];

                    if ($isPort) {
                        $attr['port'] = $port;
                    }

                    break;

                case 'oracle':
                    $attr = [
                        'driver' => 'oci',
                        'dbname' => $options['server'] ?
                            '//' . $options['server'] . ($isPort ? ':' . $port : ':1521') . '/' . $options['database_name'] :
                            $options['database_name']
                    ];

                    if (isset($options['charset'])) {
                        $attr['charset'] = $options['charset'];
                    }

                    break;

                case 'mssql':
                    if (isset($options['driver']) && $options['driver'] === 'dblib') {
                        $attr = [
                            'driver' => 'dblib',
                            'host' => $options['server'] . ($isPort ? ':' . $port : ''),
                            'dbname' => $options['database_name']
                        ];

                        if (isset($options['appname'])) {
                            $attr['appname'] = $options['appname'];
                        }

                        if (isset($options['charset'])) {
                            $attr['charset'] = $options['charset'];
                        }
                    } else {
                        $attr = [
                            'driver' => 'sqlsrv',
                            'Server' => $options['server'] . ($isPort ? ',' . $port : ''),
                            'Database' => $options['database_name']
                        ];

                        if (isset($options['appname'])) {
                            $attr['APP'] = $options['appname'];
                        }

                        $config = [
                            'ApplicationIntent',
                            'AttachDBFileName',
                            'Authentication',
                            'ColumnEncryption',
                            'ConnectionPooling',
                            'Encrypt',
                            'Failover_Partner',
                            'KeyStoreAuthentication',
                            'KeyStorePrincipalId',
                            'KeyStoreSecret',
                            'LoginTimeout',
                            'MultipleActiveResultSets',
                            'MultiSubnetFailover',
                            'Scrollable',
                            'TraceFile',
                            'TraceOn',
                            'TransactionIsolation',
                            'TransparentNetworkIPResolution',
                            'TrustServerCertificate',
                            'WSID',
                        ];

                        foreach ($config as $value) {
                            $keyname = strtolower(preg_replace(['/([a-z\d])([A-Z])/', '/([^_])([A-Z][a-z])/'], '$1_$2', $value));

                            if (isset($options[$keyname])) {
                                $attr[$value] = $options[$keyname];
                            }
                        }
                    }

                    break;

                case 'sqlite':
                    $attr = [
                        'driver' => 'sqlite',
                        $options['database_file']
                    ];

                    break;
            }
        }

        if (!isset($attr)) {
            throw new InvalidArgumentException('Incorrect connection options.');
        }

        $driver = $attr['driver'];

        if (!in_array($driver, PDO::getAvailableDrivers())) {
            throw new InvalidArgumentException("Unsupported PDO driver: {$driver}.");
        }

        unset($attr['driver']);

        $stack = [];

        foreach ($attr as $key => $value) {
            $stack[] = is_int($key) ? $value : $key . '=' . $value;
        }

        $dsn = $driver . ':' . implode(';', $stack);

        if (
            in_array($this->type, ['mysql', 'pgsql', 'sybase', 'mssql']) &&
            isset($options['charset'])
        ) {
            $commands[] = "SET NAMES '{$options['charset']}'" . (
                $this->type === 'mysql' && isset($options['collation']) ?
                " COLLATE '{$options['collation']}'" : ''
            );
        }

        $this->dsn = $dsn;

        try {
            $this->pdo = new PDO(
                $dsn,
                $options['username'] ?? null,
                $options['password'] ?? null,
                $option
            );

            $modeMap = [
                PDO::ERRMODE_SILENT,
                PDO::ERRMODE_WARNING,
                PDO::ERRMODE_EXCEPTION
            ];

            $errorMode = in_array($options['error'], $modeMap) ?
                $options['error'] :
                PDO::ERRMODE_SILENT;

            $this->pdo->setAttribute(PDO::ATTR_ERRMODE, $errorMode);

            foreach ($commands as $value) {
                $this->pdo->exec($value);
            }
        } catch (PDOException $e) {
            throw new PDOException($e->getMessage());
        }
    }

    /**
     * Generate a new map key for placeholder.
     *
     * @return string
     */
    protected function mapKey() : string
    {
        return ':MeDoO_' . $this->guid++ . '_mEdOo';
    }

    /**
     * Execute customized raw statement.
     *
     * @param string $statement The raw SQL statement.
     * @param array $map The array of input parameters value for prepared statement.
     * @return \PDOStatement|null
     */
    public function query(string $statement, array $map = []) : ?PDOStatement
    {
        $raw = $this->raw($statement, $map);

        $statement = $this->buildRaw($raw, $map);

        return $this->exec($statement, $map);
    }

    /**
     * Execute the raw statement.
     *
     * @param string $statement The SQL statement.
     * @param array $map The array of input parameters value for prepared statement.
     * @return \PDOStatement|null
     */
    public function exec(string $statement, array $map = []) : ?PDOStatement
    {
        $this->statement = null;
        $this->errorInfo = null;
        $this->error = null;

        if ($this->debugMode) {
            echo $this->generate($statement, $map);

            $this->debugMode = false;

            return null;
        }

        if ($this->logging) {
            $this->logs[] = [$statement, $map];
        } else {
            $this->logs = [[$statement, $map]];
        }

        $statement = $this->pdo->prepare($statement);

        $errorInfo = $this->pdo->errorInfo();

        if ($errorInfo[0] !== '00000') {
            $this->errorInfo = $errorInfo;
            $this->error = $errorInfo[2];

            return null;
        }

        foreach ($map as $key => $value) {
            $statement->bindValue($key, $value[0], $value[1]);
        }

        $execute = $statement->execute();

        $errorInfo = $statement->errorInfo();

        if ($errorInfo[0] !== '00000') {
            $this->errorInfo = $errorInfo;
            $this->error = $errorInfo[2];

            return null;
        }

        if ($execute) {
            $this->statement = $statement;
        }

        return $statement;
    }

    /**
     * Generate readable statement.
     *
     * @param string $statement
     * @param array $map
     * @return string
     */
    protected function generate(string $statement, array $map) : string
    {
        $identifier = [
            'mysql' => '`$1`',
            'mssql' => '[$1]'
        ];

        $statement = preg_replace(
            '/"((?![_\d])[\p{N}\p{L}_]+)"/u',
            $identifier[$this->type] ?? '"$1"',
            $statement
        );

        foreach ($map as $key => $value) {
            if ($value[1] === PDO::PARAM_STR) {
                $replace = $this->quote($value[0]);
            } elseif ($value[1] === PDO::PARAM_NULL) {
                $replace = 'NULL';
            } elseif ($value[1] === PDO::PARAM_LOB) {
                $replace = '{LOB_DATA}';
            } else {
                $replace = $value[0];
            }

            $statement = str_replace($key, $replace, $statement);
        }

        return $statement;
    }

    /**
     * Build a raw object.
     *
     * @param string $string The raw string.
     * @param array $map The array of mapping data for the raw string.
     * @return Medoo::raw
     */
    public static function raw(string $string, array $map = []) : Raw
    {
        $raw = new Raw();

        $raw->map = $map;
        $raw->value = $string;

        return $raw;
    }

    /**
     * Finds whether the object is raw.
     *
     * @param object $object
     * @return bool
     */
    protected function isRaw($object) : bool
    {
        return $object instanceof Raw;
    }

    /**
     * Generate the actual query from raw object.
     *
     * @param mixed $raw
     * @param array $map
     * @return string|null
     */
    protected function buildRaw($raw, array &$map) : ?string
    {
        if (!$this->isRaw($raw)) {
            return null;
        }

        $query = preg_replace_callback(
            '/(([`\']).*?)?((FROM|TABLE|INTO|UPDATE|JOIN)\s*)?\<(((?![_\d])[\p{N}\p{L}_]+)(\.(?![_\d])[\p{N}\p{L}_]+)?)\>(.*?\2)?/u',
            function ($matches) {
                if (!empty($matches[2]) && isset($matches[8])) {
                    return $matches[0];
                }

                if (!empty($matches[4])) {
                    return $matches[1] . $matches[4] . ' ' . $this->tableQuote($matches[5]);
                }

                return $matches[1] . $this->columnQuote($matches[5]);
            },
            $raw->value
        );

        $rawMap = $raw->map;

        if (!empty($rawMap)) {
            foreach ($rawMap as $key => $value) {
                $map[$key] = $this->typeMap($value, gettype($value));
            }
        }

        return $query;
    }

    /**
     * Quote a string for use in a query.
     *
     * @param string $string
     * @return string
     */
    public function quote(string $string) : string
    {
        return $this->pdo->quote($string);
    }

    /**
     * Quote table name for use in a query.
     *
     * @param string $table
     * @return string
     */
    protected function tableQuote(string $table) : string
    {
        if (preg_match('/(?![_\d])[\p{N}\p{L}_]+/u', $table)) {
            return '"' . $this->prefix . $table . '"';
        }

        throw new InvalidArgumentException("Incorrect table name: {$table}.");
    }

    /**
     * Quote column name for use in a query.
     *
     * @param string $column
     * @return string
     */
    protected function columnQuote(string $column) : string
    {
        if (preg_match('/^(?![_\d])[\p{N}\p{L}_]+(\.?(?![_\d])[\p{N}\p{L}_]+)?$/u', $column)) {
            return strpos($column, '.') !== false ?
                '"' . $this->prefix . str_replace('.', '"."', $column) . '"' :
                '"' . $column . '"';
        }

        throw new InvalidArgumentException("Incorrect column name: {$column}.");
    }

    /**
     * Quote array for use in a query.
     *
     * @param array $array
     * @return string
     */
    protected function arrayQuote(array $array) : string
    {
        $stack = [];

        foreach ($array as $value) {
            $stack[] = is_int($value) ? $value : $this->pdo->quote($value);
        }

        return implode(',', $stack);
    }

    /**
     * Mapping the type name as PDO data type.
     *
     * @param mixed $value
     * @param string $type
     * @return array
     */
    protected function typeMap($value, string $type) : array
    {
        $map = [
            'NULL' => PDO::PARAM_NULL,
            'integer' => PDO::PARAM_INT,
            'double' => PDO::PARAM_STR,
            'boolean' => PDO::PARAM_BOOL,
            'string' => PDO::PARAM_STR,
            'object' => PDO::PARAM_STR,
            'resource' => PDO::PARAM_LOB
        ];

        if ($type === 'boolean') {
            $value = ($value ? '1' : '0');
        } elseif ($type === 'NULL') {
            $value = null;
        }

        return [$value, $map[$type]];
    }

    /**
     * Build the statement part for the column stack.
     *
     * @param array|string $columns
     * @param array $map
     * @param bool $root
     * @param bool $isJoin
     * @return string
     */
    protected function columnPush(&$columns, array &$map, bool $root, bool $isJoin = false) : string
    {
        if ($columns === '*') {
            return $columns;
        }

        $stack = [];

        if (is_string($columns)) {
            $columns = [$columns];
        }

        foreach ($columns as $key => $value) {
            if (!is_int($key) && is_array($value) && $root && count(array_keys($columns)) === 1) {
                $stack[] = $this->columnQuote($key);

                $stack[] = $this->columnPush($value, $map, false, $isJoin);
            } elseif (is_array($value)) {
                $stack[] = $this->columnPush($value, $map, false, $isJoin);
            } elseif (!is_int($key) && $raw = $this->buildRaw($value, $map)) {
                preg_match('/(?<column>[\p{N}\p{L}_\.]+)(\s*\[(?<type>(String|Bool|Int|Number))\])?/u', $key, $match);

                $stack[] = "{$raw} AS {$this->columnQuote($match['column'])}";
            } elseif (is_int($key) && is_string($value)) {
                if ($isJoin && strpos($value, '*') !== false) {
                    throw new InvalidArgumentException('Cannot use table.* to select all columns while joining table.');
                }

                preg_match('/(?<column>[^(]+)(?:\s*\((?<alias>.+)\))?(?:\s*\[(?<type>(?:String|Bool|Int|Number|Object|JSON))\])?/u', $value, $match);

                if (!empty($match['alias'])) {
                    $stack[] = "{$this->columnQuote($match['column'])} AS {$this->columnQuote($match['alias'])}";

                    $columns[$key] = $match['alias'];

                    if (!empty($match['type'])) {
                        $columns[$key] .= ' [' . $match['type'] . ']';
                    }
                } else {
                    $stack[] = $this->columnQuote($match['column']);
                }
            }
        }

        return implode(',', $stack);
    }

    /**
     * Conjunct the inner relationship.
     *
     * @param array $data
     * @param array $map
     * @param string $conjunctor
     * @param string $outerConjunctor
     * @return string
     */
    protected function innerConjunct(array $data, array $map, string $conjunctor, string $outerConjunctor) : string
    {
        $stack = [];

        foreach ($data as $value) {
            $stack[] = '(' . $this->dataImplode($value, $map, $conjunctor) . ')';
        }

        return implode($outerConjunctor . ' ', $stack);
    }

    /**
     * Implode where conditions.
     *
     * @param array $data
     * @param array $map
     * @param string $conjunctor
     * @return string
     */
    protected function dataImplode(array $data, array &$map, string $conjunctor) : string
    {
        $stack = [];

        foreach ($data as $key => $value) {
            $type = gettype($value);

            if (
                $type === 'array' &&
                preg_match("/^(AND|OR)(\s+#.*)?$/", $key, $relationMatch)
            ) {
                $relationship = $relationMatch[1];

                $stack[] = $value !== array_keys(array_keys($value)) ?
                    '(' . $this->dataImplode($value, $map, ' ' . $relationship) . ')' :
                    '(' . $this->innerConjunct($value, $map, ' ' . $relationship, $conjunctor) . ')';

                continue;
            }

            $mapKey = $this->mapKey();

            if (
                is_int($key) &&
                preg_match('/([\p{N}\p{L}_\.]+)\[(?<operator>\>\=?|\<\=?|\!?\=)\]([\p{N}\p{L}_\.]+)/u', $value, $match)
            ) {
                $stack[] = $this->columnQuote($match[1]) . ' ' . $match['operator'] . ' ' . $this->columnQuote($match[3]);
            } else {
                preg_match('/([\p{N}\p{L}_\.]+)(\[(?<operator>\>\=?|\<\=?|\!|\<\>|\>\<|\!?~|REGEXP)\])?/u', $key, $match);
                $column = $this->columnQuote($match[1]);

                if (isset($match['operator'])) {
                    $operator = $match['operator'];

                    if (in_array($operator, ['>', '>=', '<', '<='])) {
                        $condition = "{$column} {$operator} ";

                        if (is_numeric($value)) {
                            $condition .= $mapKey;
                            $map[$mapKey] = [$value, is_float($value) ? PDO::PARAM_STR : PDO::PARAM_INT];
                        } elseif ($raw = $this->buildRaw($value, $map)) {
                            $condition .= $raw;
                        } else {
                            $condition .= $mapKey;
                            $map[$mapKey] = [$value, PDO::PARAM_STR];
                        }

                        $stack[] = $condition;
                    } elseif ($operator === '!') {
                        switch ($type) {
                            case 'NULL':
                                $stack[] = $column . ' IS NOT NULL';
                                break;

                            case 'array':
                                $placeholders = [];

                                foreach ($value as $index => $item) {
                                    $stackKey = $mapKey . $index . '_i';

                                    $placeholders[] = $stackKey;
                                    $map[$stackKey] = $this->typeMap($item, gettype($item));
                                }

                                $stack[] = $column . ' NOT IN (' . implode(', ', $placeholders) . ')';
                                break;

                            case 'object':
                                if ($raw = $this->buildRaw($value, $map)) {
                                    $stack[] = "{$column} != {$raw}";
                                }
                                break;

                            case 'integer':
                            case 'double':
                            case 'boolean':
                            case 'string':
                                $stack[] = "{$column} != {$mapKey}";
                                $map[$mapKey] = $this->typeMap($value, $type);
                                break;
                        }
                    } elseif ($operator === '~' || $operator === '!~') {
                        if ($type !== 'array') {
                            $value = [$value];
                        }

                        $connector = ' OR ';
                        $data = array_values($value);

                        if (is_array($data[0])) {
                            if (isset($value['AND']) || isset($value['OR'])) {
                                $connector = ' ' . array_keys($value)[0] . ' ';
                                $value = $data[0];
                            }
                        }

                        $likeClauses = [];

                        foreach ($value as $index => $item) {
                            $item = strval($item);

                            if (!preg_match('/(\[.+\]|[\*\?\!\%\-#^_]|%.+|.+%)/', $item)) {
                                $item = '%' . $item . '%';
                            }

                            $likeClauses[] = $column . ($operator === '!~' ? ' NOT' : '') . " LIKE {$mapKey}L{$index}";
                            $map["{$mapKey}L{$index}"] = [$item, PDO::PARAM_STR];
                        }

                        $stack[] = '(' . implode($connector, $likeClauses) . ')';
                    } elseif ($operator === '<>' || $operator === '><') {
                        if ($type === 'array') {
                            if ($operator === '><') {
                                $column .= ' NOT';
                            }

                            $stack[] = "({$column} BETWEEN {$mapKey}a AND {$mapKey}b)";

                            $dataType = (is_numeric($value[0]) && is_numeric($value[1])) ? PDO::PARAM_INT : PDO::PARAM_STR;

                            $map[$mapKey . 'a'] = [$value[0], $dataType];
                            $map[$mapKey . 'b'] = [$value[1], $dataType];
                        }
                    } elseif ($operator === 'REGEXP') {
                        $stack[] = "{$column} REGEXP {$mapKey}";
                        $map[$mapKey] = [$value, PDO::PARAM_STR];
                    }
                } else {
                    switch ($type) {
                        case 'NULL':
                            $stack[] = $column . ' IS NULL';
                            break;

                        case 'array':
                            $placeholders = [];

                            foreach ($value as $index => $item) {
                                $stackKey = $mapKey . $index . '_i';

                                $placeholders[] = $stackKey;
                                $map[$stackKey] = $this->typeMap($item, gettype($item));
                            }

                            $stack[] = $column . ' IN (' . implode(', ', $placeholders) . ')';
                            break;

                        case 'object':
                            if ($raw = $this->buildRaw($value, $map)) {
                                $stack[] = "{$column} = {$raw}";
                            }
                            break;

                        case 'integer':
                        case 'double':
                        case 'boolean':
                        case 'string':
                            $stack[] = "{$column} = {$mapKey}";
                            $map[$mapKey] = $this->typeMap($value, $type);
                            break;
                    }
                }
            }
        }

        return implode($conjunctor . ' ', $stack);
    }

    /**
     * Build the where clause.
     *
     * @param array|null $where
     * @param array $map
     * @return string
     */
    protected function whereClause($where, array &$map) : string
    {
        $whereClause = '';

        if (is_array($where)) {
            $conditions = array_diff_key($where, array_flip(
                ['GROUP', 'ORDER', 'HAVING', 'LIMIT', 'LIKE', 'MATCH']
            ));

            if (!empty($conditions)) {
                $whereClause = ' WHERE ' . $this->dataImplode($conditions, $map, ' AND');
            }

            if (isset($where['MATCH']) && $this->type === 'mysql') {
                $match = $where['MATCH'];

                if (is_array($match) && isset($match['columns'], $match['keyword'])) {
                    $mode = '';

                    $modeMap = [
                        'natural' => 'IN NATURAL LANGUAGE MODE',
                        'natural+query' => 'IN NATURAL LANGUAGE MODE WITH QUERY EXPANSION',
                        'boolean' => 'IN BOOLEAN MODE',
                        'query' => 'WITH QUERY EXPANSION'
                    ];

                    if (isset($match['mode'], $modeMap[$match['mode']])) {
                        $mode = ' ' . $modeMap[$match['mode']];
                    }

                    $columns = implode(', ', array_map([$this, 'columnQuote'], $match['columns']));
                    $mapKey = $this->mapKey();
                    $map[$mapKey] = [$match['keyword'], PDO::PARAM_STR];

                    $whereClause .= ($whereClause !== '' ? ' AND ' : ' WHERE') . ' MATCH (' . $columns . ') AGAINST (' . $mapKey . $mode . ')';
                }
            }

            if (isset($where['GROUP'])) {
                $group = $where['GROUP'];

                if (is_array($group)) {
                    $stack = [];

                    foreach ($group as $column => $value) {
                        $stack[] = $this->columnQuote($value);
                    }

                    $whereClause .= ' GROUP BY ' . implode(',', $stack);
                } elseif ($raw = $this->buildRaw($group, $map)) {
                    $whereClause .= ' GROUP BY ' . $raw;
                } else {
                    $whereClause .= ' GROUP BY ' . $this->columnQuote($group);
                }

                if (isset($where['HAVING'])) {
                    if ($raw = $this->buildRaw($where['HAVING'], $map)) {
                        $whereClause .= ' HAVING ' . $raw;
                    } else {
                        $whereClause .= ' HAVING ' . $this->dataImplode($where['HAVING'], $map, ' AND');
                    }
                }
            }

            if (isset($where['ORDER'])) {
                $order = $where['ORDER'];

                if (is_array($order)) {
                    $stack = [];

                    foreach ($order as $column => $value) {
                        if (is_array($value)) {
                            $stack[] = "FIELD({$this->columnQuote($column)}, {$this->arrayQuote($value)})";
                        } elseif ($value === 'ASC' || $value === 'DESC') {
                            $stack[] = $this->columnQuote($column) . ' ' . $value;
                        } elseif (is_int($column)) {
                            $stack[] = $this->columnQuote($value);
                        }
                    }

                    $whereClause .= ' ORDER BY ' . implode(',', $stack);
                } elseif ($raw = $this->buildRaw($order, $map)) {
                    $whereClause .= ' ORDER BY ' . $raw;
                } else {
                    $whereClause .= ' ORDER BY ' . $this->columnQuote($order);
                }

                if (
                    isset($where['LIMIT']) &&
                    in_array($this->type, ['oracle', 'mssql'])
                ) {
                    $limit = $where['LIMIT'];

                    if (is_numeric($limit)) {
                        $limit = [0, $limit];
                    }
                    
                    if (
                        is_array($limit) &&
                        is_numeric($limit[0]) &&
                        is_numeric($limit[1])
                    ) {
                        $whereClause .= " OFFSET {$limit[0]} ROWS FETCH NEXT {$limit[1]} ROWS ONLY";
                    }
                }
            }

            if (isset($where['LIMIT']) && !in_array($this->type, ['oracle', 'mssql'])) {
                $limit = $where['LIMIT'];

                if (is_numeric($limit)) {
                    $whereClause .= ' LIMIT ' . $limit;
                } elseif (
                    is_array($limit) &&
                    is_numeric($limit[0]) &&
                    is_numeric($limit[1])
                ) {
                    $whereClause .= " LIMIT {$limit[1]} OFFSET {$limit[0]}";
                }
            }
        } elseif ($raw = $this->buildRaw($where, $map)) {
            $whereClause .= ' ' . $raw;
        }

        return $whereClause;
    }

    /**
     * Build statement for the select query.
     *
     * @param string $table
     * @param array $map
     * @param array|string $join
     * @param array|string $columns
     * @param array $where
     * @param string $columnFn
     * @return string
     */
    protected function selectContext(
        string $table,
        array &$map,
        $join,
        &$columns = null,
        array $where = null,
        $columnFn = null
    ) : string
    {
        preg_match('/(?<table>(?![_\d])[\p{N}\p{L}_]+)\s*\((?<alias>(?![_\d])[\p{N}\p{L}_]+)\)/u', $table, $tableMatch);

        if (isset($tableMatch['table'], $tableMatch['alias'])) {
            $table = $this->tableQuote($tableMatch['table']);
            $tableAlias = $this->tableQuote($tableMatch['alias']);

            $tableQuery = "{$table} AS {$tableAlias}";
        } else {
            $table = $this->tableQuote($table);

            $tableQuery = $table;
        }

        $isJoin = false;
        $joinKey = is_array($join) ? array_keys($join) : null;

        if (
            isset($joinKey[0]) &&
            is_string($joinKey[0]) &&
            strpos($joinKey[0], '[') === 0
        ) {
            $isJoin = true;
            $tableQuery .= ' ' . $this->buildJoin($tableAlias ?? $table, $join);
        } else {
            if (is_null($columns)) {
                if (
                    !is_null($where) ||
                    (is_array($join) && isset($columnFn))
                ) {
                    $where = $join;
                    $columns = null;
                } else {
                    $where = null;
                    $columns = $join;
                }
            } else {
                $where = $columns;
                $columns = $join;
            }
        }

        if (isset($columnFn)) {
            if ($columnFn === 1) {
                $column = '1';

                if (is_null($where)) {
                    $where = $columns;
                }
            } elseif ($raw = $this->buildRaw($columnFn, $map)) {
                $column = $raw;
            } else {
                if (empty($columns) || $this->isRaw($columns)) {
                    $columns = '*';
                    $where = $join;
                }

                $column = $columnFn . '(' . $this->columnPush($columns, $map, true) . ')';
            }
        } else {
            $column = $this->columnPush($columns, $map, true, $isJoin);
        }

        return 'SELECT ' . $column . ' FROM ' . $tableQuery . $this->whereClause($where, $map);
    }

    /**
     * Build the join statement.
     *
     * @param string $table
     * @param array $join
     * @return string
     */
    protected function buildJoin(string $table, array $join) : string
    {
        $tableJoin = [];

        $joinMap = [
            '>' => 'LEFT',
            '<' => 'RIGHT',
            '<>' => 'FULL',
            '><' => 'INNER'
        ];

        foreach ($join as $subTable => $relation) {
            preg_match('/(\[(?<join>\<\>?|\>\<?)\])?(?<table>(?![_\d])[\p{N}\p{L}_]+)\s?(\((?<alias>(?![_\d])[\p{N}\p{L}_]+)\))?/u', $subTable, $match);

            if ($match['join'] !== '' && $match['table'] !== '') {
                if (is_string($relation)) {
                    $relation = 'USING ("' . $relation . '")';
                }

                if (is_array($relation)) {
                    // For ['column1', 'column2']
                    if (isset($relation[0])) {
                        $relation = 'USING ("' . implode('", "', $relation) . '")';
                    } else {
                        $joins = [];

                        foreach ($relation as $key => $value) {
                            $joins[] = (
                                strpos($key, '.') > 0 ?
                                    // For ['tableB.column' => 'column']
                                    $this->columnQuote($key) :

                                    // For ['column1' => 'column2']
                                    $table . '."' . $key . '"'
                            ) .
                            ' = ' .
                            $this->tableQuote($match['alias'] ?? $match['table']) . '."' . $value . '"';
                        }

                        $relation = 'ON ' . implode(' AND ', $joins);
                    }
                }

                $tableName = $this->tableQuote($match['table']) . ' ';

                if (isset($match['alias'])) {
                    $tableName .= 'AS ' . $this->tableQuote($match['alias']) . ' ';
                }

                $tableJoin[] = $joinMap[$match['join']] . ' JOIN ' . $tableName . $relation;
            }
        }

        return implode(' ', $tableJoin);
    }

    /**
     * Mapping columns for the stack.
     *
     * @param array|string $columns
     * @param array $stack
     * @param bool $root
     * @return array
     */
    protected function columnMap($columns, array &$stack, bool $root) : array
    {
        if ($columns === '*') {
            return $stack;
        }

        foreach ($columns as $key => $value) {
            if (is_int($key)) {
                preg_match('/((?![_\d])[\p{N}\p{L}_]+\.)?(?<column>(?![_\d])[\p{N}\p{L}_]+)(?:\s*\((?<alias>(?![_\d])[\p{N}\p{L}_]+)\))?(?:\s*\[(?<type>(?:String|Bool|Int|Number|Object|JSON))\])?/u', $value, $keyMatch);

                $columnKey = !empty($keyMatch['alias']) ?
                    $keyMatch['alias'] :
                    $keyMatch['column'];

                $stack[$value] = isset($keyMatch['type']) ?
                    [$columnKey, $keyMatch['type']] :
                    [$columnKey, 'String'];

            } elseif ($this->isRaw($value)) {
                preg_match('/((?![_\d])[\p{N}\p{L}_]+\.)?(?<column>(?![_\d])[\p{N}\p{L}_]+)(\s*\[(?<type>(String|Bool|Int|Number))\])?/u', $key, $keyMatch);

                $columnKey = $keyMatch['column'];

                $stack[$key] = isset($keyMatch['type']) ?
                    [$columnKey, $keyMatch['type']] :
                    [$columnKey, 'String'];
                
            } elseif (!is_int($key) && is_array($value)) {
                if ($root && count(array_keys($columns)) === 1) {
                    $stack[$key] = [$key, 'String'];
                }

                $this->columnMap($value, $stack, false);
            }
        }

        return $stack;
    }

    /**
     * Mapping the data.
     *
     * @param array $data
     * @param array $columns
     * @param array $columnMap
     * @param array $stack
     * @param bool $root
     * @param array $result
     * @return void
     */
    protected function dataMap(array $data, array $columns, array $columnMap, array &$stack, bool $root, array &$result) : void
    {
        if ($root) {
            $columnsKey = array_keys($columns);

            if (count($columnsKey) === 1 && is_array($columns[$columnsKey[0]])) {
                $indexKey = array_keys($columns)[0];
                $dataKey = preg_replace("/^(?![_\d])[\p{N}\p{L}_]+\./u", "", $indexKey);

                $currentStack = [];

                foreach ($data as $item) {
                    $this->dataMap($data, $columns[$indexKey], $columnMap, $currentStack, false, $result);

                    $index = $data[$dataKey];

                    $result[$index] = $currentStack;
                }
            } else {
                $currentStack = [];
                
                $this->dataMap($data, $columns, $columnMap, $currentStack, false, $result);

                $result[] = $currentStack;
            }

            return;
        }

        foreach ($columns as $key => $value) {
            $isRaw = $this->isRaw($value);

            if (is_int($key) || $isRaw) {
                $map = $columnMap[$isRaw ? $key : $value];

                $columnKey = $map[0];

                $item = $data[$columnKey];

                if (isset($map[1])) {
                    if ($isRaw && in_array($map[1], ['Object', 'JSON'])) {
                        continue;
                    }

                    if (is_null($item)) {
                        $stack[$columnKey] = null;
                        continue;
                    }

                    switch ($map[1]) {
                        case 'Number':
                            $stack[$columnKey] = (double) $item;
                            break;

                        case 'Int':
                            $stack[$columnKey] = (int) $item;
                            break;

                        case 'Bool':
                            $stack[$columnKey] = (bool) $item;
                            break;

                        case 'Object':
                            $stack[$columnKey] = unserialize($item);
                            break;

                        case 'JSON':
                            $stack[$columnKey] = json_decode($item, true);
                            break;

                        case 'String':
                            $stack[$columnKey] = $item;
                            break;
                    }
                } else {
                    $stack[$columnKey] = $item;
                }
            } else {
                $currentStack = [];

                $this->dataMap($data, $value, $columnMap, $currentStack, false, $result);

                $stack[$key] = $currentStack;
            }
        }
    }

    /**
     * Create a table.
     *
     * @param string $table
     * @param array $columns Columns definition.
     * @param array $options Additional table options for creating a table.
     * @return \PDOStatement|null
     */
    public function create(string $table, $columns, $options = null) : ?PDOStatement
    {
        $stack = [];

        $tableName = $this->prefix . $table;

        foreach ($columns as $name => $definition) {
            if (is_int($name)) {
                $stack[] = preg_replace('/\<((?![_\d])[\p{N}\p{L}_]+)\>/u', '"$1"', $definition);
            } elseif (is_array($definition)) {
                $stack[] = $name . ' ' . implode(' ', $definition);
            } elseif (is_string($definition)) {
                $stack[] = $name . ' ' . $this->query($definition);
            }
        }

        $tableOption = '';

        if (is_array($options)) {
            $optionStack = [];

            foreach ($options as $key => $value) {
                if (is_string($value) || is_int($value)) {
                    $optionStack[] = "{$key} = {$value}";
                }
            }

            $tableOption = ' ' . implode(', ', $optionStack);
        } elseif (is_string($options)) {
            $tableOption = ' ' . $options;
        }

        return $this->exec("CREATE TABLE IF NOT EXISTS $tableName (" . implode(', ', $stack) . ")$tableOption");
    }

    /**
     * Drop a table.
     *
     * @param string $table
     * @return \PDOStatement|null
     */
    public function drop(string $table) : ?PDOStatement
    {
        $tableName = $this->prefix . $table;

        return $this->exec('DROP TABLE IF EXISTS ' . $tableName);
    }

    /**
     * Select data from the table.
     *
     * @param string $table
     * @param array $join
     * @param array|string $columns
     * @param array $where
     * @return array
     */
    public function select(string $table, $join, $columns = null, $where = null) : array
    {
        $map = [];
        $result = [];
        $columnMap = [];
        $column = $where === null ? $join : $columns;
        $isSingle = (is_string($column) && $column !== '*');

        $statement = $this->exec($this->selectContext($table, $map, $join, $columns, $where), $map);

        $this->columnMap($columns, $columnMap, true);

        if (!$this->statement) {
            return $result;
        }

        if ($columns === '*') {
            return $statement->fetchAll(PDO::FETCH_ASSOC);
        }

        while ($data = $statement->fetch(PDO::FETCH_ASSOC)) {
            $currentStack = [];

            $this->dataMap($data, $columns, $columnMap, $currentStack, true, $result);
        }

        if ($isSingle) {
            $singleResult = [];
            $resultKey = $columnMap[$column][0];

            foreach ($result as $item) {
                $singleResult[] = $item[$resultKey];
            }

            return $singleResult;
        }

        return $result;
    }

    /**
     * Insert one or more records into table.
     *
     * @param string $table
     * @param array $datas
     * @return \PDOStatement|null
     */
    public function insert(string $table, array $datas) : ?PDOStatement
    {
        $stack = [];
        $columns = [];
        $fields = [];
        $map = [];

        if (!isset($datas[0])) {
            $datas = [$datas];
        }

        foreach ($datas as $data) {
            foreach ($data as $key => $value) {
                $columns[] = $key;
            }
        }

        $columns = array_unique($columns);

        foreach ($datas as $data) {
            $values = [];

            foreach ($columns as $key) {
                if ($raw = $this->buildRaw($data[$key], $map)) {
                    $values[] = $raw;
                    continue;
                }

                $mapKey = $this->mapKey();

                $values[] = $mapKey;

                if (!isset($data[$key])) {
                    $map[$mapKey] = [null, PDO::PARAM_NULL];
                } else {
                    $value = $data[$key];

                    $type = gettype($value);

                    switch ($type) {
                        case 'array':
                            $map[$mapKey] = [
                                strpos($key, '[JSON]') === strlen($key) - 6 ?
                                    json_encode($value) :
                                    serialize($value),
                                PDO::PARAM_STR
                            ];
                            break;

                        case 'object':
                            $value = serialize($value);

                            break;
                        case 'NULL':
                        case 'resource':
                        case 'boolean':
                        case 'integer':
                        case 'double':
                        case 'string':
                            $map[$mapKey] = $this->typeMap($value, $type);
                            break;
                    }
                }
            }

            $stack[] = '(' . implode(', ', $values) . ')';
        }

        foreach ($columns as $key) {
            $fields[] = $this->columnQuote(preg_replace("/(\s*\[JSON\]$)/i", '', $key));
        }

        return $this->exec('INSERT INTO ' . $this->tableQuote($table) . ' (' . implode(', ', $fields) . ') VALUES ' . implode(', ', $stack), $map);
    }

    /**
     * Modify data from the table.
     *
     * @param string $table
     * @param array $data
     * @param array $where
     * @return \PDOStatement|null
     */
    public function update(string $table, $data, $where = null) : ?PDOStatement
    {
        $fields = [];
        $map = [];

        foreach ($data as $key => $value) {
            $column = $this->columnQuote(preg_replace("/(\s*\[(JSON|\+|\-|\*|\/)\]$)/", '', $key));

            if ($raw = $this->buildRaw($value, $map)) {
                $fields[] = "{$column} = {$raw}";
                continue;
            }

            $mapKey = $this->mapKey();

            preg_match('/(?<column>(?![_\d])[\p{N}\p{L}_]+)(\[(?<operator>\+|\-|\*|\/)\])?/u', $key, $match);

            if (isset($match['operator'])) {
                if (is_numeric($value)) {
                    $fields[] = "{$column} = {$column} {$match['operator']} {$value}";
                }
            } else {
                $fields[] = "{$column} = {$mapKey}";

                $type = gettype($value);

                switch ($type) {
                    case 'array':
                        $map[$mapKey] = [
                            strpos($key, '[JSON]') === strlen($key) - 6 ?
                                json_encode($value) :
                                serialize($value),
                            PDO::PARAM_STR
                        ];
                        break;

                    case 'object':
                        $value = serialize($value);

                        break;
                    case 'NULL':
                    case 'resource':
                    case 'boolean':
                    case 'integer':
                    case 'double':
                    case 'string':
                        $map[$mapKey] = $this->typeMap($value, $type);
                        break;
                }
            }
        }

        return $this->exec('UPDATE ' . $this->tableQuote($table) . ' SET ' . implode(', ', $fields) . $this->whereClause($where, $map), $map);
    }

    /**
     * Delete data from the table.
     *
     * @param string $table
     * @param array $where
     * @return \PDOStatement|null
     */
    public function delete(string $table, array $where) : ?PDOStatement
    {
        $map = [];

        return $this->exec('DELETE FROM ' . $this->tableQuote($table) . $this->whereClause($where, $map), $map);
    }

    /**
     * Replace old data into new one.
     *
     * @param string $table
     * @param array $columns
     * @param array $where
     * @return \PDOStatement|null
     */
    public function replace(string $table, array $columns, $where = null) : ?PDOStatement
    {
        $map = [];
        $stack = [];

        foreach ($columns as $column => $replacements) {
            if (is_array($replacements)) {
                foreach ($replacements as $old => $new) {
                    $mapKey = $this->mapKey();

                    $columnName = $this->columnQuote($column);

                    $stack[] = "{$columnName} = REPLACE({$columnName}, {$mapKey}a, {$mapKey}b)";

                    $map[$mapKey . 'a'] = [$old, PDO::PARAM_STR];
                    $map[$mapKey . 'b'] = [$new, PDO::PARAM_STR];
                }
            }
        }

        if (empty($stack)) {
            throw new InvalidArgumentException('Invalid columns supplied.');
        }

        return $this->exec('UPDATE ' . $this->tableQuote($table) . ' SET ' . implode(', ', $stack) . $this->whereClause($where, $map), $map);
    }

    /**
     * Get only one record from the table.
     *
     * @param string $table
     * @param array $join
     * @param array|string $columns
     * @param array $where
     * @return mixed
     */
    public function get(string $table, $join = null, $columns = null, $where = null)
    {
        $map = [];
        $result = [];
        $columnMap = [];
        $currentStack = [];

        if ($where === null) {
            $column = $join;
            unset($columns['LIMIT']);
        } else {
            $column = $columns;
            unset($where['LIMIT']);
        }

        $isSingle = (is_string($column) && $column !== '*');

        $query = $this->exec($this->selectContext($table, $map, $join, $columns, $where) . ' LIMIT 1', $map);

        if (!$this->statement) {
            return false;
        }

        $data = $query->fetchAll(PDO::FETCH_ASSOC);

        if (isset($data[0])) {
            if ($column === '*') {
                return $data[0];
            }

            $this->columnMap($columns, $columnMap, true);

            $this->dataMap($data[0], $columns, $columnMap, $currentStack, true, $result);

            if ($isSingle) {
                return $result[0][$columnMap[$column][0]];
            }

            return $result[0];
        }
    }

    /**
     * Determine whether the target data existed from the table.
     *
     * @param string $table
     * @param array $join
     * @param array $where
     * @return bool
     */
    public function has(string $table, $join, $where = null) : bool
    {
        $map = [];
        $column = null;

        if ($this->type === 'mssql') {
            $query = $this->exec($this->selectContext($table, $map, $join, $column, $where, Medoo::raw('TOP 1 1')), $map);
        } else {
            $query = $this->exec('SELECT EXISTS(' . $this->selectContext($table, $map, $join, $column, $where, 1) . ')', $map);
        }

        if (!$this->statement) {
            return false;
        }

        $result = $query->fetchColumn();

        return $result === '1' || $result === 1 || $result === true;
    }

    /**
     * Fetch data from the table randomly.
     *
     * @param string $table
     * @param array $join
     * @param array|string $columns
     * @param array $where
     * @return array
     */
    public function rand(string $table, $join = null, $columns = null, $where = null) : array
    {
        $type = $this->type;

        $order = 'RANDOM()';

        if ($type === 'mysql') {
            $order = 'RAND()';
        } elseif ($type === 'mssql') {
            $order = 'NEWID()';
        }

        $orderRaw = $this->raw($order);

        if ($where === null) {
            if ($columns === null) {
                $columns = [
                    'ORDER' => $orderRaw
                ];
            } else {
                $columns = $join;
                unset($columns['ORDER']);

                $columns['ORDER'] = $orderRaw;
            }
        } else {
            unset($where['ORDER']);

            $where['ORDER'] = $orderRaw;
        }

        return $this->select($table, $join, $columns, $where);
    }

    /**
     * Build for aggregate function.
     *
     * @param string $type
     * @param string $table
     * @param array $join
     * @param string $column
     * @param array $where
     * @return string|null
     */
    private function aggregate(string $type, string $table, $join = null, $column = null, $where = null) : ?string
    {
        $map = [];

        $query = $this->exec($this->selectContext($table, $map, $join, $column, $where, strtoupper($type)), $map);

        if (!$this->statement) {
            return null;
        }

        return $query->fetchColumn();
    }

    /**
     * Count the number of rows from the table.
     *
     * @param string $table
     * @param array $join
     * @param string $column
     * @param array $where
     * @return int|null
     */
    public function count(string $table, $join = null, $column = null, $where = null) : ?int
    {
        return (int) $this->aggregate('count', $table, $join, $column, $where);
    }

    /**
     * Calculate the average value of the column.
     *
     * @param string $table
     * @param array $join
     * @param string $column
     * @param array $where
     * @return string|null
     */
    public function avg(string $table, $join, $column = null, $where = null) : ?string
    {
        return $this->aggregate('avg', $table, $join, $column, $where);
    }

    /**
     * Get the maximum value of the column.
     *
     * @param string $table
     * @param array $join
     * @param string $column
     * @param array $where
     * @return string|null
     */
    public function max(string $table, $join, $column = null, $where = null) : ?string
    {
        return $this->aggregate('max', $table, $join, $column, $where);
    }

    /**
     * Get the minimum value of the column.
     *
     * @param string $table
     * @param array $join
     * @param string $column
     * @param array $where
     * @return string|null
     */
    public function min(string $table, $join, $column = null, $where = null) : ?string
    {
        return $this->aggregate('min', $table, $join, $column, $where);
    }

    /**
     * Calculate the total value of the column.
     *
     * @param string $table
     * @param array $join
     * @param string $column
     * @param array $where
     * @return string|null
     */
    public function sum(string $table, $join, $column = null, $where = null) : ?string
    {
        return $this->aggregate('sum', $table, $join, $column, $where);
    }

    /**
     * Start a transaction.
     *
     * @param callable $actions
     * @return void
     */
    public function action(callable $actions) : void
    {
        if (is_callable($actions)) {
            $this->pdo->beginTransaction();

            try {
                $result = $actions($this);

                if ($result === false) {
                    $this->pdo->rollBack();
                } else {
                    $this->pdo->commit();
                }
            } catch (Exception $e) {
                $this->pdo->rollBack();

                throw $e;
            }
        }
    }

    /**
     * Return the ID for the last inserted row.
     *
     * @param string $name
     * @return string|null
     */
    public function id(string $name = null) : ?string
    {
        $type = $this->type;

        if ($type === 'oracle') {
            return "0";
        } elseif ($type === 'pgsql') {
            $id = $this->pdo->query('SELECT LASTVAL()')->fetchColumn();

            return (string) $id ?: null;
        }

        return $this->pdo->lastInsertId($name);
    }

    /**
     * Enable debug mode and output readable statement string.
     *
     * @return Medoo
     */
    public function debug() : self
    {
        $this->debugMode = true;

        return $this;
    }

    /**
     * Return the last performed statement.
     *
     * @return string|null
     */
    public function last() : ?string
    {
        if (empty($this->logs)) {
            return null;
        }

        $log = end($this->logs);

        return $this->generate($log[0], $log[1]);
    }

    /**
     * Return all executed statements.
     *
     * @return string[]
     */
    public function log() : array
    {
        return array_map(
            function ($log) {
                return $this->generate($log[0], $log[1]);
            },
            $this->logs
        );
    }

    /**
     * Get information about database connection.
     *
     * @return array
     */
    public function info() : array
    {
        $output = [
            'server' => 'SERVER_INFO',
            'driver' => 'DRIVER_NAME',
            'client' => 'CLIENT_VERSION',
            'version' => 'SERVER_VERSION',
            'connection' => 'CONNECTION_STATUS'
        ];

        foreach ($output as $key => $value) {
            $output[$key] = @$this->pdo->getAttribute(constant('PDO::ATTR_' . $value));
        }

        $output['dsn'] = $this->dsn;

        return $output;
    }
=======
	public $pdo;

	protected $type;

	protected $prefix;

	protected $statement;

	protected $dsn;

	protected $logs = [];

	protected $logging = false;

	protected $debug_mode = false;

	protected $guid = 0;

	protected $errorInfo = null;

	public function __construct(array $options)
	{
		if (isset($options[ 'database_type' ]))
		{
			$this->type = strtolower($options[ 'database_type' ]);

			if ($this->type === 'mariadb')
			{
				$this->type = 'mysql';
			}
		}

		if (isset($options[ 'prefix' ]))
		{
			$this->prefix = $options[ 'prefix' ];
		}

		if (isset($options[ 'logging' ]) && is_bool($options[ 'logging' ]))
		{
			$this->logging = $options[ 'logging' ];
		}

		$option = isset($options[ 'option' ]) ? $options[ 'option' ] : [];
		$commands = (isset($options[ 'command' ]) && is_array($options[ 'command' ])) ? $options[ 'command' ] : [];

		switch ($this->type)
		{
			case 'mysql':
				// Make MySQL using standard quoted identifier
				$commands[] = 'SET SQL_MODE=ANSI_QUOTES';

				break;

			case 'mssql':
				// Keep MSSQL QUOTED_IDENTIFIER is ON for standard quoting
				$commands[] = 'SET QUOTED_IDENTIFIER ON';

				// Make ANSI_NULLS is ON for NULL value
				$commands[] = 'SET ANSI_NULLS ON';

				break;
		}

		if (isset($options[ 'pdo' ]))
		{
			if (!$options[ 'pdo' ] instanceof PDO)
			{
				throw new InvalidArgumentException('Invalid PDO object supplied');
			}

			$this->pdo = $options[ 'pdo' ];

			foreach ($commands as $value)
			{
				$this->pdo->exec($value);
			}

			return;
		}

		if (isset($options[ 'dsn' ]))
		{
			if (is_array($options[ 'dsn' ]) && isset($options[ 'dsn' ][ 'driver' ]))
			{
				$attr = $options[ 'dsn' ];
			}
			else
			{
				throw new InvalidArgumentException('Invalid DSN option supplied');
			}
		}
		else
		{
			if (
				isset($options[ 'port' ]) &&
				is_int($options[ 'port' ] * 1)
			)
			{
				$port = $options[ 'port' ];
			}

			$is_port = isset($port);

			switch ($this->type)
			{
				case 'mysql':
					$attr = [
						'driver' => 'mysql',
						'dbname' => $options[ 'database_name' ]
					];

					if (isset($options[ 'socket' ]))
					{
						$attr[ 'unix_socket' ] = $options[ 'socket' ];
					}
					else
					{
						$attr[ 'host' ] = $options[ 'server' ];

						if ($is_port)
						{
							$attr[ 'port' ] = $port;
						}
					}

					break;

				case 'pgsql':
					$attr = [
						'driver' => 'pgsql',
						'host' => $options[ 'server' ],
						'dbname' => $options[ 'database_name' ]
					];

					if ($is_port)
					{
						$attr[ 'port' ] = $port;
					}

					break;

				case 'sybase':
					$attr = [
						'driver' => 'dblib',
						'host' => $options[ 'server' ],
						'dbname' => $options[ 'database_name' ]
					];

					if ($is_port)
					{
						$attr[ 'port' ] = $port;
					}

					break;

				case 'oracle':
					$attr = [
						'driver' => 'oci',
						'dbname' => $options[ 'server' ] ?
							'//' . $options[ 'server' ] . ($is_port ? ':' . $port : ':1521') . '/' . $options[ 'database_name' ] :
							$options[ 'database_name' ]
					];

					if (isset($options[ 'charset' ]))
					{
						$attr[ 'charset' ] = $options[ 'charset' ];
					}

					break;

				case 'mssql':
					if (isset($options[ 'driver' ]) && $options[ 'driver' ] === 'dblib')
					{
						$attr = [
							'driver' => 'dblib',
							'host' => $options[ 'server' ] . ($is_port ? ':' . $port : ''),
							'dbname' => $options[ 'database_name' ]
						];

						if (isset($options[ 'appname' ]))
						{
							$attr[ 'appname' ] = $options[ 'appname' ];
						}

						if (isset($options[ 'charset' ]))
						{
							$attr[ 'charset' ] = $options[ 'charset' ];
						}
					}
					else
					{
						$attr = [
							'driver' => 'sqlsrv',
							'Server' => $options[ 'server' ] . ($is_port ? ',' . $port : ''),
							'Database' => $options[ 'database_name' ]
						];

						if (isset($options[ 'appname' ]))
						{
							$attr[ 'APP' ] = $options[ 'appname' ];
						}

						$config = [
							'ApplicationIntent',
							'AttachDBFileName',
							'Authentication',
							'ColumnEncryption',
							'ConnectionPooling',
							'Encrypt',
							'Failover_Partner',
							'KeyStoreAuthentication',
							'KeyStorePrincipalId',
							'KeyStoreSecret',
							'LoginTimeout',
							'MultipleActiveResultSets',
							'MultiSubnetFailover',
							'Scrollable',
							'TraceFile',
							'TraceOn',
							'TransactionIsolation',
							'TransparentNetworkIPResolution',
							'TrustServerCertificate',
							'WSID',
						];

						foreach ($config as $value)
						{
							$keyname = strtolower(preg_replace(['/([a-z\d])([A-Z])/', '/([^_])([A-Z][a-z])/'], '$1_$2', $value));

							if (isset($options[ $keyname ]))
							{
								$attr[ $value ] = $options[ $keyname ];
							}
						}
					}

					break;

				case 'sqlite':
					$attr = [
						'driver' => 'sqlite',
						$options[ 'database_file' ]
					];

					break;
			}
		}

		if (!isset($attr))
		{
			throw new InvalidArgumentException('Incorrect connection options');
		}

		$driver = $attr[ 'driver' ];

		if (!in_array($driver, PDO::getAvailableDrivers()))
		{
			throw new InvalidArgumentException("Unsupported PDO driver: {$driver}");
		}

		unset($attr[ 'driver' ]);

		$stack = [];

		foreach ($attr as $key => $value)
		{
			$stack[] = is_int($key) ? $value : $key . '=' . $value;
		}

		$dsn = $driver . ':' . implode(';', $stack);

		if (
			in_array($this->type, ['mysql', 'pgsql', 'sybase', 'mssql']) &&
			isset($options[ 'charset' ])
		)
		{
			$commands[] = "SET NAMES '{$options[ 'charset' ]}'" . (
				$this->type === 'mysql' && isset($options[ 'collation' ]) ?
				" COLLATE '{$options[ 'collation' ]}'" : ''
			);
		}

		$this->dsn = $dsn;

		try {
			$this->pdo = new PDO(
				$dsn,
				isset($options[ 'username' ]) ? $options[ 'username' ] : null,
				isset($options[ 'password' ]) ? $options[ 'password' ] : null,
				$option
			);

			foreach ($commands as $value)
			{
				$this->pdo->exec($value);
			}
		}
		catch (PDOException $e) {
			throw new PDOException($e->getMessage());
		}
	}

	public function query($query, $map = [])
	{
		$raw = $this->raw($query, $map);

		$query = $this->buildRaw($raw, $map);

		return $this->exec($query, $map);
	}

	public function exec($query, $map = [])
	{
		$this->statement = null;

		if ($this->debug_mode)
		{
			echo $this->generate($query, $map);

			$this->debug_mode = false;

			return false;
		}

		if ($this->logging)
		{
			$this->logs[] = [$query, $map];
		}
		else
		{
			$this->logs = [[$query, $map]];
		}

		$statement = $this->pdo->prepare($query);

		if (!$statement)
		{
			$this->errorInfo = $this->pdo->errorInfo();
			$this->statement = null;

			return false;
		}

		$this->statement = $statement;

		foreach ($map as $key => $value)
		{
			$statement->bindValue($key, $value[ 0 ], $value[ 1 ]);
		}

		$execute = $statement->execute();

		$this->errorInfo = $statement->errorInfo();

		if (!$execute)
		{
			$this->statement = null;
		}

		return $statement;
	}

	protected function generate($query, $map)
	{
		$identifier = [
			'mysql' => '`$1`',
			'mssql' => '[$1]'
		];

		$query = preg_replace(
			'/"([a-zA-Z0-9_]+)"/i',
			isset($identifier[ $this->type ]) ?  $identifier[ $this->type ] : '"$1"',
			$query
		);

		foreach ($map as $key => $value)
		{
			if ($value[ 1 ] === PDO::PARAM_STR)
			{
				$replace = $this->quote($value[ 0 ]);
			}
			elseif ($value[ 1 ] === PDO::PARAM_NULL)
			{
				$replace = 'NULL';
			}
			elseif ($value[ 1 ] === PDO::PARAM_LOB)
			{
				$replace = '{LOB_DATA}';
			}
			else
			{
				$replace = $value[ 0 ];
			}

			$query = str_replace($key, $replace, $query);
		}

		return $query;
	}

	public static function raw($string, $map = [])
	{
		$raw = new Raw();

		$raw->map = $map;
		$raw->value = $string;

		return $raw;
	}

	protected function isRaw($object)
	{
		return $object instanceof Raw;
	}

	protected function buildRaw($raw, &$map)
	{
		if (!$this->isRaw($raw))
		{
			return false;
		}

		$query = preg_replace_callback(
			'/(([`\']).*?)?((FROM|TABLE|INTO|UPDATE|JOIN)\s*)?\<(([a-zA-Z0-9_]+)(\.[a-zA-Z0-9_]+)?)\>(.*?\2)?/i',
			function ($matches)
			{
				if (!empty($matches[ 2 ]) && isset($matches[ 8 ]))
				{
					return $matches[ 0 ];
				}

				if (!empty($matches[ 4 ]))
				{
					return $matches[ 1 ] . $matches[ 4 ] . ' ' . $this->tableQuote($matches[ 5 ]);
				}

				return $matches[ 1 ] . $this->columnQuote($matches[ 5 ]);
			},
			$raw->value);

		$raw_map = $raw->map;

		if (!empty($raw_map))
		{
			foreach ($raw_map as $key => $value)
			{
				$map[ $key ] = $this->typeMap($value, gettype($value));
			}
		}

		return $query;
	}

	public function quote($string)
	{
		return $this->pdo->quote($string);
	}

	protected function tableQuote($table)
	{
		if (!preg_match('/^[a-zA-Z0-9_]+$/i', $table))
		{
			throw new InvalidArgumentException("Incorrect table name \"$table\"");
		}

		return '"' . $this->prefix . $table . '"';
	}

	protected function mapKey()
	{
		return ':MeDoO_' . $this->guid++ . '_mEdOo';
	}

	protected function typeMap($value, $type)
	{
		$map = [
			'NULL' => PDO::PARAM_NULL,
			'integer' => PDO::PARAM_INT,
			'double' => PDO::PARAM_STR,
			'boolean' => PDO::PARAM_BOOL,
			'string' => PDO::PARAM_STR,
			'object' => PDO::PARAM_STR,
			'resource' => PDO::PARAM_LOB
		];

		if ($type === 'boolean')
		{
			$value = ($value ? '1' : '0');
		}
		elseif ($type === 'NULL')
		{
			$value = null;
		}

		return [$value, $map[ $type ]];
	}

	protected function columnQuote($string)
	{
		if (!preg_match('/^[a-zA-Z0-9_]+(\.?[a-zA-Z0-9_]+)?$/i', $string))
		{
			throw new InvalidArgumentException("Incorrect column name \"$string\"");
		}

		if (strpos($string, '.') !== false)
		{
			return '"' . $this->prefix . str_replace('.', '"."', $string) . '"';
		}

		return '"' . $string . '"';
	}

	protected function columnPush(&$columns, &$map, $root, $is_join = false)
	{
		if ($columns === '*')
		{
			return $columns;
		}

		$stack = [];

		if (is_string($columns))
		{
			$columns = [$columns];
		}

		foreach ($columns as $key => $value)
		{
			if (!is_int($key) && is_array($value) && $root && count(array_keys($columns)) === 1)
			{
				$stack[] = $this->columnQuote($key);

				$stack[] = $this->columnPush($value, $map, false, $is_join);
			}
			elseif (is_array($value))
			{
				$stack[] = $this->columnPush($value, $map, false, $is_join);
			}
			elseif (!is_int($key) && $raw = $this->buildRaw($value, $map))
			{
				preg_match('/(?<column>[a-zA-Z0-9_\.]+)(\s*\[(?<type>(String|Bool|Int|Number))\])?/i', $key, $match);

				$stack[] = $raw . ' AS ' . $this->columnQuote($match[ 'column' ]);
			}
			elseif (is_int($key) && is_string($value))
			{
				if ($is_join && strpos($value, '*') !== false)
				{
					throw new InvalidArgumentException('Cannot use table.* to select all columns while joining table');
				}

				preg_match('/(?<column>[a-zA-Z0-9_\.]+)(?:\s*\((?<alias>[a-zA-Z0-9_]+)\))?(?:\s*\[(?<type>(?:String|Bool|Int|Number|Object|JSON))\])?/i', $value, $match);

				if (!empty($match[ 'alias' ]))
				{
					$stack[] = $this->columnQuote($match[ 'column' ]) . ' AS ' . $this->columnQuote($match[ 'alias' ]);

					$columns[ $key ] = $match[ 'alias' ];

					if (!empty($match[ 'type' ]))
					{
						$columns[ $key ] .= ' [' . $match[ 'type' ] . ']';
					}
				}
				else
				{
					$stack[] = $this->columnQuote($match[ 'column' ]);
				}
			}
		}

		return implode(',', $stack);
	}

	protected function arrayQuote($array)
	{
		$stack = [];

		foreach ($array as $value)
		{
			$stack[] = is_int($value) ? $value : $this->pdo->quote($value);
		}

		return implode(',', $stack);
	}

	protected function innerConjunct($data, $map, $conjunctor, $outer_conjunctor)
	{
		$stack = [];

		foreach ($data as $value)
		{
			$stack[] = '(' . $this->dataImplode($value, $map, $conjunctor) . ')';
		}

		return implode($outer_conjunctor . ' ', $stack);
	}

	protected function dataImplode($data, &$map, $conjunctor)
	{
		$stack = [];

		foreach ($data as $key => $value)
		{
			$type = gettype($value);

			if (
				$type === 'array' &&
				preg_match("/^(AND|OR)(\s+#.*)?$/", $key, $relation_match)
			)
			{
				$relationship = $relation_match[ 1 ];

				$stack[] = $value !== array_keys(array_keys($value)) ?
					'(' . $this->dataImplode($value, $map, ' ' . $relationship) . ')' :
					'(' . $this->innerConjunct($value, $map, ' ' . $relationship, $conjunctor) . ')';

				continue;
			}

			$map_key = $this->mapKey();

			if (
				is_int($key) &&
				preg_match('/([a-zA-Z0-9_\.]+)\[(?<operator>\>\=?|\<\=?|\!?\=)\]([a-zA-Z0-9_\.]+)/i', $value, $match)
			)
			{
				$stack[] = $this->columnQuote($match[ 1 ]) . ' ' . $match[ 'operator' ] . ' ' . $this->columnQuote($match[ 3 ]);
			}
			else
			{
				preg_match('/([a-zA-Z0-9_\.]+)(\[(?<operator>\>\=?|\<\=?|\!|\<\>|\>\<|\!?~|REGEXP)\])?/i', $key, $match);
				$column = $this->columnQuote($match[ 1 ]);

				if (isset($match[ 'operator' ]))
				{
					$operator = $match[ 'operator' ];

					if (in_array($operator, ['>', '>=', '<', '<=']))
					{
						$condition = $column . ' ' . $operator . ' ';

						if (is_numeric($value))
						{
							$condition .= $map_key;
							$map[ $map_key ] = [$value, is_float($value) ? PDO::PARAM_STR : PDO::PARAM_INT];
						}
						elseif ($raw = $this->buildRaw($value, $map))
						{
							$condition .= $raw;
						}
						else
						{
							$condition .= $map_key;
							$map[ $map_key ] = [$value, PDO::PARAM_STR];
						}

						$stack[] = $condition;
					}
					elseif ($operator === '!')
					{
						switch ($type)
						{
							case 'NULL':
								$stack[] = $column . ' IS NOT NULL';
								break;

							case 'array':
								$placeholders = [];

								foreach ($value as $index => $item)
								{
									$stack_key = $map_key . $index . '_i';

									$placeholders[] = $stack_key;
									$map[ $stack_key ] = $this->typeMap($item, gettype($item));
								}

								$stack[] = $column . ' NOT IN (' . implode(', ', $placeholders) . ')';
								break;

							case 'object':
								if ($raw = $this->buildRaw($value, $map))
								{
									$stack[] = $column . ' != ' . $raw;
								}
								break;

							case 'integer':
							case 'double':
							case 'boolean':
							case 'string':
								$stack[] = $column . ' != ' . $map_key;
								$map[ $map_key ] = $this->typeMap($value, $type);
								break;
						}
					}
					elseif ($operator === '~' || $operator === '!~')
					{
						if ($type !== 'array')
						{
							$value = [ $value ];
						}

						$connector = ' OR ';
						$data = array_values($value);

						if (is_array($data[ 0 ]))
						{
							if (isset($value[ 'AND' ]) || isset($value[ 'OR' ]))
							{
								$connector = ' ' . array_keys($value)[ 0 ] . ' ';
								$value = $data[ 0 ];
							}
						}

						$like_clauses = [];

						foreach ($value as $index => $item)
						{
							$item = strval($item);

							if (!preg_match('/(\[.+\]|[\*\?\!\%#^-_]|%.+|.+%)/', $item))
							{
								$item = '%' . $item . '%';
							}

							$like_clauses[] = $column . ($operator === '!~' ? ' NOT' : '') . ' LIKE ' . $map_key . 'L' . $index;
							$map[ $map_key . 'L' . $index ] = [$item, PDO::PARAM_STR];
						}

						$stack[] = '(' . implode($connector, $like_clauses) . ')';
					}
					elseif ($operator === '<>' || $operator === '><')
					{
						if ($type === 'array')
						{
							if ($operator === '><')
							{
								$column .= ' NOT';
							}

							$stack[] = '(' . $column . ' BETWEEN ' . $map_key . 'a AND ' . $map_key . 'b)';

							$data_type = (is_numeric($value[ 0 ]) && is_numeric($value[ 1 ])) ? PDO::PARAM_INT : PDO::PARAM_STR;

							$map[ $map_key . 'a' ] = [$value[ 0 ], $data_type];
							$map[ $map_key . 'b' ] = [$value[ 1 ], $data_type];
						}
					}
					elseif ($operator === 'REGEXP')
					{
						$stack[] = $column . ' REGEXP ' . $map_key;
						$map[ $map_key ] = [$value, PDO::PARAM_STR];
					}
				}
				else
				{
					switch ($type)
					{
						case 'NULL':
							$stack[] = $column . ' IS NULL';
							break;

						case 'array':
							$placeholders = [];

							foreach ($value as $index => $item)
							{
								$stack_key = $map_key . $index . '_i';

								$placeholders[] = $stack_key;
								$map[ $stack_key ] = $this->typeMap($item, gettype($item));
							}

							$stack[] = $column . ' IN (' . implode(', ', $placeholders) . ')';
							break;

						case 'object':
							if ($raw = $this->buildRaw($value, $map))
							{
								$stack[] = $column . ' = ' . $raw;
							}
							break;

						case 'integer':
						case 'double':
						case 'boolean':
						case 'string':
							$stack[] = $column . ' = ' . $map_key;
							$map[ $map_key ] = $this->typeMap($value, $type);
							break;
					}
				}
			}
		}

		return implode($conjunctor . ' ', $stack);
	}

	protected function whereClause($where, &$map)
	{
		$where_clause = '';

		if (is_array($where))
		{
			$where_keys = array_keys($where);

			$conditions = array_diff_key($where, array_flip(
				['GROUP', 'ORDER', 'HAVING', 'LIMIT', 'LIKE', 'MATCH']
			));

			if (!empty($conditions))
			{
				$where_clause = ' WHERE ' . $this->dataImplode($conditions, $map, ' AND');
			}

			if (isset($where[ 'MATCH' ]) && $this->type === 'mysql')
			{
				$MATCH = $where[ 'MATCH' ];

				if (is_array($MATCH) && isset($MATCH[ 'columns' ], $MATCH[ 'keyword' ]))
				{
					$mode = '';

					$mode_array = [
						'natural' => 'IN NATURAL LANGUAGE MODE',
						'natural+query' => 'IN NATURAL LANGUAGE MODE WITH QUERY EXPANSION',
						'boolean' => 'IN BOOLEAN MODE',
						'query' => 'WITH QUERY EXPANSION'
					];

					if (isset($MATCH[ 'mode' ], $mode_array[ $MATCH[ 'mode' ] ]))
					{
						$mode = ' ' . $mode_array[ $MATCH[ 'mode' ] ];
					}

					$columns = implode(', ', array_map([$this, 'columnQuote'], $MATCH[ 'columns' ]));
					$map_key = $this->mapKey();
					$map[ $map_key ] = [$MATCH[ 'keyword' ], PDO::PARAM_STR];

					$where_clause .= ($where_clause !== '' ? ' AND ' : ' WHERE') . ' MATCH (' . $columns . ') AGAINST (' . $map_key . $mode . ')';
				}
			}

			if (isset($where[ 'GROUP' ]))
			{
				$GROUP = $where[ 'GROUP' ];

				if (is_array($GROUP))
				{
					$stack = [];

					foreach ($GROUP as $column => $value)
					{
						$stack[] = $this->columnQuote($value);
					}

					$where_clause .= ' GROUP BY ' . implode(',', $stack);
				}
				elseif ($raw = $this->buildRaw($GROUP, $map))
				{
					$where_clause .= ' GROUP BY ' . $raw;
				}
				else
				{
					$where_clause .= ' GROUP BY ' . $this->columnQuote($GROUP);
				}

				if (isset($where[ 'HAVING' ]))
				{
					if ($raw = $this->buildRaw($where[ 'HAVING' ], $map))
					{
						$where_clause .= ' HAVING ' . $raw;
					}
					else
					{
						$where_clause .= ' HAVING ' . $this->dataImplode($where[ 'HAVING' ], $map, ' AND');
					}
				}
			}

			if (isset($where[ 'ORDER' ]))
			{
				$ORDER = $where[ 'ORDER' ];

				if (is_array($ORDER))
				{
					$stack = [];

					foreach ($ORDER as $column => $value)
					{
						if (is_array($value))
						{
							$stack[] = 'FIELD(' . $this->columnQuote($column) . ', ' . $this->arrayQuote($value) . ')';
						}
						elseif ($value === 'ASC' || $value === 'DESC')
						{
							$stack[] = $this->columnQuote($column) . ' ' . $value;
						}
						elseif (is_int($column))
						{
							$stack[] = $this->columnQuote($value);
						}
					}

					$where_clause .= ' ORDER BY ' . implode(',', $stack);
				}
				elseif ($raw = $this->buildRaw($ORDER, $map))
				{
					$where_clause .= ' ORDER BY ' . $raw;	
				}
				else
				{
					$where_clause .= ' ORDER BY ' . $this->columnQuote($ORDER);
				}

				if (
					isset($where[ 'LIMIT' ]) &&
					in_array($this->type, ['oracle', 'mssql'])
				)
				{
					$LIMIT = $where[ 'LIMIT' ];

					if (is_numeric($LIMIT))
					{
						$LIMIT = [0, $LIMIT];
					}
					
					if (
						is_array($LIMIT) &&
						is_numeric($LIMIT[ 0 ]) &&
						is_numeric($LIMIT[ 1 ])
					)
					{
						$where_clause .= ' OFFSET ' . $LIMIT[ 0 ] . ' ROWS FETCH NEXT ' . $LIMIT[ 1 ] . ' ROWS ONLY';
					}
				}
			}

			if (isset($where[ 'LIMIT' ]) && !in_array($this->type, ['oracle', 'mssql']))
			{
				$LIMIT = $where[ 'LIMIT' ];

				if (is_numeric($LIMIT))
				{
					$where_clause .= ' LIMIT ' . $LIMIT;
				}
				elseif (
					is_array($LIMIT) &&
					is_numeric($LIMIT[ 0 ]) &&
					is_numeric($LIMIT[ 1 ])
				)
				{
					$where_clause .= ' LIMIT ' . $LIMIT[ 1 ] . ' OFFSET ' . $LIMIT[ 0 ];
				}
			}
		}
		elseif ($raw = $this->buildRaw($where, $map))
		{
			$where_clause .= ' ' . $raw;
		}

		return $where_clause;
	}

	protected function selectContext($table, &$map, $join, &$columns = null, $where = null, $column_fn = null)
	{
		preg_match('/(?<table>[a-zA-Z0-9_]+)\s*\((?<alias>[a-zA-Z0-9_]+)\)/i', $table, $table_match);

		if (isset($table_match[ 'table' ], $table_match[ 'alias' ]))
		{
			$table = $this->tableQuote($table_match[ 'table' ]);

			$table_query = $table . ' AS ' . $this->tableQuote($table_match[ 'alias' ]);
		}
		else
		{
			$table = $this->tableQuote($table);

			$table_query = $table;
		}

		$is_join = false;
		$join_key = is_array($join) ? array_keys($join) : null;

		if (
			isset($join_key[ 0 ]) &&
			strpos($join_key[ 0 ], '[') === 0
		)
		{
			$is_join = true;
			$table_query .= ' ' . $this->buildJoin($table, $join);
		}
		else
		{
			if (is_null($columns))
			{
				if (
					!is_null($where) ||
					(is_array($join) && isset($column_fn))
				)
				{
					$where = $join;
					$columns = null;
				}
				else
				{
					$where = null;
					$columns = $join;
				}
			}
			else
			{
				$where = $columns;
				$columns = $join;
			}
		}

		if (isset($column_fn))
		{
			if ($column_fn === 1)
			{
				$column = '1';

				if (is_null($where))
				{
					$where = $columns;
				}
			}
			elseif ($raw = $this->buildRaw($column_fn, $map))
			{
				$column = $raw;
			}
			else
			{
				if (empty($columns) || $this->isRaw($columns))
				{
					$columns = '*';
					$where = $join;
				}

				$column = $column_fn . '(' . $this->columnPush($columns, $map, true) . ')';
			}
		}
		else
		{
			$column = $this->columnPush($columns, $map, true, $is_join);
		}

		return 'SELECT ' . $column . ' FROM ' . $table_query . $this->whereClause($where, $map);
	}

	protected function buildJoin($table, $join)
	{
		$table_join = [];

		$join_array = [
			'>' => 'LEFT',
			'<' => 'RIGHT',
			'<>' => 'FULL',
			'><' => 'INNER'
		];

		foreach($join as $sub_table => $relation)
		{
			preg_match('/(\[(?<join>\<\>?|\>\<?)\])?(?<table>[a-zA-Z0-9_]+)\s?(\((?<alias>[a-zA-Z0-9_]+)\))?/', $sub_table, $match);

			if ($match[ 'join' ] !== '' && $match[ 'table' ] !== '')
			{
				if (is_string($relation))
				{
					$relation = 'USING ("' . $relation . '")';
				}

				if (is_array($relation))
				{
					// For ['column1', 'column2']
					if (isset($relation[ 0 ]))
					{
						$relation = 'USING ("' . implode('", "', $relation) . '")';
					}
					else
					{
						$joins = [];

						foreach ($relation as $key => $value)
						{
							$joins[] = (
								strpos($key, '.') > 0 ?
									// For ['tableB.column' => 'column']
									$this->columnQuote($key) :

									// For ['column1' => 'column2']
									$table . '."' . $key . '"'
							) .
							' = ' .
							$this->tableQuote(isset($match[ 'alias' ]) ? $match[ 'alias' ] : $match[ 'table' ]) . '."' . $value . '"';
						}

						$relation = 'ON ' . implode(' AND ', $joins);
					}
				}

				$table_name = $this->tableQuote($match[ 'table' ]) . ' ';

				if (isset($match[ 'alias' ]))
				{
					$table_name .= 'AS ' . $this->tableQuote($match[ 'alias' ]) . ' ';
				}

				$table_join[] = $join_array[ $match[ 'join' ] ] . ' JOIN ' . $table_name . $relation;
			}
		}

		return implode(' ', $table_join);
	}

	protected function columnMap($columns, &$stack, $root)
	{
		if ($columns === '*')
		{
			return $stack;
		}

		foreach ($columns as $key => $value)
		{
			if (is_int($key))
			{
				preg_match('/([a-zA-Z0-9_]+\.)?(?<column>[a-zA-Z0-9_]+)(?:\s*\((?<alias>[a-zA-Z0-9_]+)\))?(?:\s*\[(?<type>(?:String|Bool|Int|Number|Object|JSON))\])?/i', $value, $key_match);

				$column_key = !empty($key_match[ 'alias' ]) ?
					$key_match[ 'alias' ] :
					$key_match[ 'column' ];

				if (isset($key_match[ 'type' ]))
				{
					$stack[ $value ] = [$column_key, $key_match[ 'type' ]];
				}
				else
				{
					$stack[ $value ] = [$column_key, 'String'];
				}
			}
			elseif ($this->isRaw($value))
			{
				preg_match('/([a-zA-Z0-9_]+\.)?(?<column>[a-zA-Z0-9_]+)(\s*\[(?<type>(String|Bool|Int|Number))\])?/i', $key, $key_match);

				$column_key = $key_match[ 'column' ];

				if (isset($key_match[ 'type' ]))
				{
					$stack[ $key ] = [$column_key, $key_match[ 'type' ]];
				}
				else
				{
					$stack[ $key ] = [$column_key, 'String'];
				}
			}
			elseif (!is_int($key) && is_array($value))
			{
				if ($root && count(array_keys($columns)) === 1)
				{
					$stack[ $key ] = [$key, 'String'];
				}

				$this->columnMap($value, $stack, false);
			}
		}

		return $stack;
	}

	protected function dataMap($data, $columns, $column_map, &$stack, $root, &$result)
	{
		if ($root)
		{
			$columns_key = array_keys($columns);

			if (count($columns_key) === 1 && is_array($columns[$columns_key[0]]))
			{
				$index_key = array_keys($columns)[0];
				$data_key = preg_replace("/^[a-zA-Z0-9_]+\./i", "", $index_key);

				$current_stack = [];

				foreach ($data as $item)
				{
					$this->dataMap($data, $columns[ $index_key ], $column_map, $current_stack, false, $result);

					$index = $data[ $data_key ];

					$result[ $index ] = $current_stack;
				}
			}
			else
			{
				$current_stack = [];
				
				$this->dataMap($data, $columns, $column_map, $current_stack, false, $result);

				$result[] = $current_stack;
			}

			return;
		}

		foreach ($columns as $key => $value)
		{
			$isRaw = $this->isRaw($value);

			if (is_int($key) || $isRaw)
			{
				$map = $column_map[ $isRaw ? $key : $value ];

				$column_key = $map[ 0 ];

				$item = $data[ $column_key ];

				if (isset($map[ 1 ]))
				{
					if ($isRaw && in_array($map[ 1 ], ['Object', 'JSON']))
					{
						continue;
					}

					if (is_null($item))
					{
						$stack[ $column_key ] = null;
						continue;
					}

					switch ($map[ 1 ])
					{
						case 'Number':
							$stack[ $column_key ] = (double) $item;
							break;

						case 'Int':
							$stack[ $column_key ] = (int) $item;
							break;

						case 'Bool':
							$stack[ $column_key ] = (bool) $item;
							break;

						case 'Object':
							$stack[ $column_key ] = unserialize($item);
							break;

						case 'JSON':
							$stack[ $column_key ] = json_decode($item, true);
							break;

						case 'String':
							$stack[ $column_key ] = $item;
							break;
					}
				}
				else
				{
					$stack[ $column_key ] = $item;
				}
			}
			else
			{
				$current_stack = [];

				$this->dataMap($data, $value, $column_map, $current_stack, false, $result);

				$stack[ $key ] = $current_stack;
			}
		}
	}

	public function create($table, $columns, $options = null)
	{
		$stack = [];

		$tableName = $this->prefix . $table;

		foreach ($columns as $name => $definition)
		{
			if (is_int($name))
			{
				$stack[] = preg_replace('/\<([a-zA-Z0-9_]+)\>/i', '"$1"', $definition);
			}
			elseif (is_array($definition))
			{
				$stack[] = $name . ' ' . implode(' ', $definition);
			}
			elseif (is_string($definition))
			{
				$stack[] = $name . ' ' . $this->query($definition);
			}
		}

		$table_option = '';

		if (is_array($options))
		{
			$option_stack = [];

			foreach ($options as $key => $value)
			{
				if (is_string($value) || is_int($value))
				{
					$option_stack[] = "$key = $value";
				}
			}

			$table_option = ' ' . implode(', ', $option_stack);
		}
		elseif (is_string($options))
		{
			$table_option = ' ' . $options;
		}

		return $this->exec("CREATE TABLE IF NOT EXISTS $tableName (" . implode(', ', $stack) . ")$table_option");
	}

	public function drop($table)
	{
		$tableName = $this->prefix . $table;

		return $this->exec("DROP TABLE IF EXISTS $tableName");
	}

	public function select($table, $join, $columns = null, $where = null)
	{
		$map = [];
		$result = [];
		$column_map = [];

		$index = 0;

		$column = $where === null ? $join : $columns;

		$is_single = (is_string($column) && $column !== '*');

		$query = $this->exec($this->selectContext($table, $map, $join, $columns, $where), $map);

		$this->columnMap($columns, $column_map, true);

		if (!$this->statement)
		{
			return false;
		}

		if ($columns === '*')
		{
			return $query->fetchAll(PDO::FETCH_ASSOC);
		}

		while ($data = $query->fetch(PDO::FETCH_ASSOC))
		{
			$current_stack = [];

			$this->dataMap($data, $columns, $column_map, $current_stack, true, $result);
		}

		if ($is_single)
		{
			$single_result = [];
			$result_key = $column_map[ $column ][ 0 ];

			foreach ($result as $item)
			{
				$single_result[] = $item[ $result_key ];
			}

			return $single_result;
		}

		return $result;
	}

	public function insert($table, $datas)
	{
		$stack = [];
		$columns = [];
		$fields = [];
		$map = [];

		if (!isset($datas[ 0 ]))
		{
			$datas = [$datas];
		}

		foreach ($datas as $data)
		{
			foreach ($data as $key => $value)
			{
				$columns[] = $key;
			}
		}

		$columns = array_unique($columns);

		foreach ($datas as $data)
		{
			$values = [];

			foreach ($columns as $key)
			{
				if ($raw = $this->buildRaw($data[ $key ], $map))
				{
					$values[] = $raw;
					continue;
				}

				$map_key = $this->mapKey();

				$values[] = $map_key;

				if (!isset($data[ $key ]))
				{
					$map[ $map_key ] = [null, PDO::PARAM_NULL];
				}
				else
				{
					$value = $data[ $key ];

					$type = gettype($value);

					switch ($type)
					{
						case 'array':
							$map[ $map_key ] = [
								strpos($key, '[JSON]') === strlen($key) - 6 ?
									json_encode($value) :
									serialize($value),
								PDO::PARAM_STR
							];
							break;

						case 'object':
							$value = serialize($value);

						case 'NULL':
						case 'resource':
						case 'boolean':
						case 'integer':
						case 'double':
						case 'string':
							$map[ $map_key ] = $this->typeMap($value, $type);
							break;
					}
				}
			}

			$stack[] = '(' . implode(', ', $values) . ')';
		}

		foreach ($columns as $key)
		{
			$fields[] = $this->columnQuote(preg_replace("/(\s*\[JSON\]$)/i", '', $key));
		}

		return $this->exec('INSERT INTO ' . $this->tableQuote($table) . ' (' . implode(', ', $fields) . ') VALUES ' . implode(', ', $stack), $map);
	}

	public function update($table, $data, $where = null)
	{
		$fields = [];
		$map = [];

		foreach ($data as $key => $value)
		{
			$column = $this->columnQuote(preg_replace("/(\s*\[(JSON|\+|\-|\*|\/)\]$)/i", '', $key));

			if ($raw = $this->buildRaw($value, $map))
			{
				$fields[] = $column . ' = ' . $raw;
				continue;
			}

			$map_key = $this->mapKey();

			preg_match('/(?<column>[a-zA-Z0-9_]+)(\[(?<operator>\+|\-|\*|\/)\])?/i', $key, $match);

			if (isset($match[ 'operator' ]))
			{
				if (is_numeric($value))
				{
					$fields[] = $column . ' = ' . $column . ' ' . $match[ 'operator' ] . ' ' . $value;
				}
			}
			else
			{
				$fields[] = $column . ' = ' . $map_key;

				$type = gettype($value);

				switch ($type)
				{
					case 'array':
						$map[ $map_key ] = [
							strpos($key, '[JSON]') === strlen($key) - 6 ?
								json_encode($value) :
								serialize($value),
							PDO::PARAM_STR
						];
						break;

					case 'object':
						$value = serialize($value);

					case 'NULL':
					case 'resource':
					case 'boolean':
					case 'integer':
					case 'double':
					case 'string':
						$map[ $map_key ] = $this->typeMap($value, $type);
						break;
				}
			}
		}

		return $this->exec('UPDATE ' . $this->tableQuote($table) . ' SET ' . implode(', ', $fields) . $this->whereClause($where, $map), $map);
	}

	public function delete($table, $where)
	{
		$map = [];

		return $this->exec('DELETE FROM ' . $this->tableQuote($table) . $this->whereClause($where, $map), $map);
	}

	public function replace($table, $columns, $where = null)
	{
		if (!is_array($columns) || empty($columns))
		{
			return false;
		}

		$map = [];
		$stack = [];

		foreach ($columns as $column => $replacements)
		{
			if (is_array($replacements))
			{
				foreach ($replacements as $old => $new)
				{
					$map_key = $this->mapKey();

					$stack[] = $this->columnQuote($column) . ' = REPLACE(' . $this->columnQuote($column) . ', ' . $map_key . 'a, ' . $map_key . 'b)';

					$map[ $map_key . 'a' ] = [$old, PDO::PARAM_STR];
					$map[ $map_key . 'b' ] = [$new, PDO::PARAM_STR];
				}
			}
		}

		if (!empty($stack))
		{
			return $this->exec('UPDATE ' . $this->tableQuote($table) . ' SET ' . implode(', ', $stack) . $this->whereClause($where, $map), $map);
		}

		return false;
	}

	public function get($table, $join = null, $columns = null, $where = null)
	{
		$map = [];
		$result = [];
		$column_map = [];
		$current_stack = [];

		if ($where === null)
		{
			$column = $join;
			$columns[ 'LIMIT' ] = 1;
		}
		else
		{
			$column = $columns;
			$where[ 'LIMIT' ] = 1;
		}

		$is_single = (is_string($column) && $column !== '*');

		$query = $this->exec($this->selectContext($table, $map, $join, $columns, $where), $map);

		if (!$this->statement)
		{
			return false;
		}

		$data = $query->fetchAll(PDO::FETCH_ASSOC);

		if (isset($data[ 0 ]))
		{
			if ($column === '*')
			{
				return $data[ 0 ];
			}

			$this->columnMap($columns, $column_map, true);

			$this->dataMap($data[ 0 ], $columns, $column_map, $current_stack, true, $result);

			if ($is_single)
			{
				return $result[ 0 ][ $column_map[ $column ][ 0 ] ];
			}

			return $result[ 0 ];
		}
	}

	public function has($table, $join, $where = null)
	{
		$map = [];
		$column = null;

		if ($this->type === 'mssql')
		{
			$query = $this->exec($this->selectContext($table, $map, $join, $column, $where, Medoo::raw('TOP 1 1')), $map);
		}
		else
		{
			$query = $this->exec('SELECT EXISTS(' . $this->selectContext($table, $map, $join, $column, $where, 1) . ')', $map);
		}

		if (!$this->statement)
		{
			return false;
		}

		$result = $query->fetchColumn();

		return $result === '1' || $result === 1 || $result === true;
	}

	public function rand($table, $join = null, $columns = null, $where = null)
	{
		$type = $this->type;

		$order = 'RANDOM()';

		if ($type === 'mysql')
		{
			$order = 'RAND()';
		}
		elseif ($type === 'mssql')
		{
			$order = 'NEWID()';
		}

		$order_raw = $this->raw($order);

		if ($where === null)
		{
			if ($columns === null)
			{
				$columns = [
					'ORDER'  => $order_raw
				];
			}
			else
			{
				$column = $join;
				unset($columns[ 'ORDER' ]);

				$columns[ 'ORDER' ] = $order_raw;
			}
		}
		else
		{
			unset($where[ 'ORDER' ]);

			$where[ 'ORDER' ] = $order_raw;
		}

		return $this->select($table, $join, $columns, $where);
	}

	private function aggregate($type, $table, $join = null, $column = null, $where = null)
	{
		$map = [];

		$query = $this->exec($this->selectContext($table, $map, $join, $column, $where, strtoupper($type)), $map);

		if (!$this->statement)
		{
			return false;
		}

		$number = $query->fetchColumn();

		return is_numeric($number) ? $number + 0 : $number;
	}

	public function count($table, $join = null, $column = null, $where = null)
	{
		return $this->aggregate('count', $table, $join, $column, $where);
	}

	public function avg($table, $join, $column = null, $where = null)
	{
		return $this->aggregate('avg', $table, $join, $column, $where);
	}

	public function max($table, $join, $column = null, $where = null)
	{
		return $this->aggregate('max', $table, $join, $column, $where);
	}

	public function min($table, $join, $column = null, $where = null)
	{
		return $this->aggregate('min', $table, $join, $column, $where);
	}

	public function sum($table, $join, $column = null, $where = null)
	{
		return $this->aggregate('sum', $table, $join, $column, $where);
	}

	public function action($actions)
	{
		if (is_callable($actions))
		{
			$this->pdo->beginTransaction();

			try {
				$result = $actions($this);

				if ($result === false)
				{
					$this->pdo->rollBack();
				}
				else
				{
					$this->pdo->commit();
				}
			}
			catch (Exception $e) {
				$this->pdo->rollBack();

				throw $e;
			}

			return $result;
		}

		return false;
	}

	public function id()
	{
		if ($this->statement == null)
		{
			return null;
		}

		$type = $this->type;

		if ($type === 'oracle')
		{
			return 0;
		}
		elseif ($type === 'pgsql')
		{
			return $this->pdo->query('SELECT LASTVAL()')->fetchColumn();
		}

		$lastId = $this->pdo->lastInsertId();

		if ($lastId != "0" && $lastId != "")
		{
			return $lastId;
		}

		return null;
	}

	public function debug()
	{
		$this->debug_mode = true;

		return $this;
	}

	public function error()
	{
		return $this->errorInfo;
	}

	public function last()
	{
		$log = end($this->logs);

		return $this->generate($log[ 0 ], $log[ 1 ]);
	}

	public function log()
	{
		return array_map(function ($log)
			{
				return $this->generate($log[ 0 ], $log[ 1 ]);
			},
			$this->logs
		);
	}

	public function info()
	{
		$output = [
			'server' => 'SERVER_INFO',
			'driver' => 'DRIVER_NAME',
			'client' => 'CLIENT_VERSION',
			'version' => 'SERVER_VERSION',
			'connection' => 'CONNECTION_STATUS'
		];

		foreach ($output as $key => $value)
		{
			$output[ $key ] = @$this->pdo->getAttribute(constant('PDO::ATTR_' . $value));
		}

		$output[ 'dsn' ] = $this->dsn;

		return $output;
	}
>>>>>>> 68d4ef48
}<|MERGE_RESOLUTION|>--- conflicted
+++ resolved
@@ -57,7 +57,6 @@
  */
 class Medoo
 {
-<<<<<<< HEAD
     /**
      * The PDO object.
      *
@@ -1693,15 +1692,15 @@
 
         if ($where === null) {
             $column = $join;
-            unset($columns['LIMIT']);
+            $columns['LIMIT'] = 1;
         } else {
             $column = $columns;
-            unset($where['LIMIT']);
+            $where['LIMIT'] = 1;
         }
 
         $isSingle = (is_string($column) && $column !== '*');
 
-        $query = $this->exec($this->selectContext($table, $map, $join, $columns, $where) . ' LIMIT 1', $map);
+        $query = $this->exec($this->selectContext($table, $map, $join, $columns, $where), $map);
 
         if (!$this->statement) {
             return false;
@@ -2004,1833 +2003,4 @@
 
         return $output;
     }
-=======
-	public $pdo;
-
-	protected $type;
-
-	protected $prefix;
-
-	protected $statement;
-
-	protected $dsn;
-
-	protected $logs = [];
-
-	protected $logging = false;
-
-	protected $debug_mode = false;
-
-	protected $guid = 0;
-
-	protected $errorInfo = null;
-
-	public function __construct(array $options)
-	{
-		if (isset($options[ 'database_type' ]))
-		{
-			$this->type = strtolower($options[ 'database_type' ]);
-
-			if ($this->type === 'mariadb')
-			{
-				$this->type = 'mysql';
-			}
-		}
-
-		if (isset($options[ 'prefix' ]))
-		{
-			$this->prefix = $options[ 'prefix' ];
-		}
-
-		if (isset($options[ 'logging' ]) && is_bool($options[ 'logging' ]))
-		{
-			$this->logging = $options[ 'logging' ];
-		}
-
-		$option = isset($options[ 'option' ]) ? $options[ 'option' ] : [];
-		$commands = (isset($options[ 'command' ]) && is_array($options[ 'command' ])) ? $options[ 'command' ] : [];
-
-		switch ($this->type)
-		{
-			case 'mysql':
-				// Make MySQL using standard quoted identifier
-				$commands[] = 'SET SQL_MODE=ANSI_QUOTES';
-
-				break;
-
-			case 'mssql':
-				// Keep MSSQL QUOTED_IDENTIFIER is ON for standard quoting
-				$commands[] = 'SET QUOTED_IDENTIFIER ON';
-
-				// Make ANSI_NULLS is ON for NULL value
-				$commands[] = 'SET ANSI_NULLS ON';
-
-				break;
-		}
-
-		if (isset($options[ 'pdo' ]))
-		{
-			if (!$options[ 'pdo' ] instanceof PDO)
-			{
-				throw new InvalidArgumentException('Invalid PDO object supplied');
-			}
-
-			$this->pdo = $options[ 'pdo' ];
-
-			foreach ($commands as $value)
-			{
-				$this->pdo->exec($value);
-			}
-
-			return;
-		}
-
-		if (isset($options[ 'dsn' ]))
-		{
-			if (is_array($options[ 'dsn' ]) && isset($options[ 'dsn' ][ 'driver' ]))
-			{
-				$attr = $options[ 'dsn' ];
-			}
-			else
-			{
-				throw new InvalidArgumentException('Invalid DSN option supplied');
-			}
-		}
-		else
-		{
-			if (
-				isset($options[ 'port' ]) &&
-				is_int($options[ 'port' ] * 1)
-			)
-			{
-				$port = $options[ 'port' ];
-			}
-
-			$is_port = isset($port);
-
-			switch ($this->type)
-			{
-				case 'mysql':
-					$attr = [
-						'driver' => 'mysql',
-						'dbname' => $options[ 'database_name' ]
-					];
-
-					if (isset($options[ 'socket' ]))
-					{
-						$attr[ 'unix_socket' ] = $options[ 'socket' ];
-					}
-					else
-					{
-						$attr[ 'host' ] = $options[ 'server' ];
-
-						if ($is_port)
-						{
-							$attr[ 'port' ] = $port;
-						}
-					}
-
-					break;
-
-				case 'pgsql':
-					$attr = [
-						'driver' => 'pgsql',
-						'host' => $options[ 'server' ],
-						'dbname' => $options[ 'database_name' ]
-					];
-
-					if ($is_port)
-					{
-						$attr[ 'port' ] = $port;
-					}
-
-					break;
-
-				case 'sybase':
-					$attr = [
-						'driver' => 'dblib',
-						'host' => $options[ 'server' ],
-						'dbname' => $options[ 'database_name' ]
-					];
-
-					if ($is_port)
-					{
-						$attr[ 'port' ] = $port;
-					}
-
-					break;
-
-				case 'oracle':
-					$attr = [
-						'driver' => 'oci',
-						'dbname' => $options[ 'server' ] ?
-							'//' . $options[ 'server' ] . ($is_port ? ':' . $port : ':1521') . '/' . $options[ 'database_name' ] :
-							$options[ 'database_name' ]
-					];
-
-					if (isset($options[ 'charset' ]))
-					{
-						$attr[ 'charset' ] = $options[ 'charset' ];
-					}
-
-					break;
-
-				case 'mssql':
-					if (isset($options[ 'driver' ]) && $options[ 'driver' ] === 'dblib')
-					{
-						$attr = [
-							'driver' => 'dblib',
-							'host' => $options[ 'server' ] . ($is_port ? ':' . $port : ''),
-							'dbname' => $options[ 'database_name' ]
-						];
-
-						if (isset($options[ 'appname' ]))
-						{
-							$attr[ 'appname' ] = $options[ 'appname' ];
-						}
-
-						if (isset($options[ 'charset' ]))
-						{
-							$attr[ 'charset' ] = $options[ 'charset' ];
-						}
-					}
-					else
-					{
-						$attr = [
-							'driver' => 'sqlsrv',
-							'Server' => $options[ 'server' ] . ($is_port ? ',' . $port : ''),
-							'Database' => $options[ 'database_name' ]
-						];
-
-						if (isset($options[ 'appname' ]))
-						{
-							$attr[ 'APP' ] = $options[ 'appname' ];
-						}
-
-						$config = [
-							'ApplicationIntent',
-							'AttachDBFileName',
-							'Authentication',
-							'ColumnEncryption',
-							'ConnectionPooling',
-							'Encrypt',
-							'Failover_Partner',
-							'KeyStoreAuthentication',
-							'KeyStorePrincipalId',
-							'KeyStoreSecret',
-							'LoginTimeout',
-							'MultipleActiveResultSets',
-							'MultiSubnetFailover',
-							'Scrollable',
-							'TraceFile',
-							'TraceOn',
-							'TransactionIsolation',
-							'TransparentNetworkIPResolution',
-							'TrustServerCertificate',
-							'WSID',
-						];
-
-						foreach ($config as $value)
-						{
-							$keyname = strtolower(preg_replace(['/([a-z\d])([A-Z])/', '/([^_])([A-Z][a-z])/'], '$1_$2', $value));
-
-							if (isset($options[ $keyname ]))
-							{
-								$attr[ $value ] = $options[ $keyname ];
-							}
-						}
-					}
-
-					break;
-
-				case 'sqlite':
-					$attr = [
-						'driver' => 'sqlite',
-						$options[ 'database_file' ]
-					];
-
-					break;
-			}
-		}
-
-		if (!isset($attr))
-		{
-			throw new InvalidArgumentException('Incorrect connection options');
-		}
-
-		$driver = $attr[ 'driver' ];
-
-		if (!in_array($driver, PDO::getAvailableDrivers()))
-		{
-			throw new InvalidArgumentException("Unsupported PDO driver: {$driver}");
-		}
-
-		unset($attr[ 'driver' ]);
-
-		$stack = [];
-
-		foreach ($attr as $key => $value)
-		{
-			$stack[] = is_int($key) ? $value : $key . '=' . $value;
-		}
-
-		$dsn = $driver . ':' . implode(';', $stack);
-
-		if (
-			in_array($this->type, ['mysql', 'pgsql', 'sybase', 'mssql']) &&
-			isset($options[ 'charset' ])
-		)
-		{
-			$commands[] = "SET NAMES '{$options[ 'charset' ]}'" . (
-				$this->type === 'mysql' && isset($options[ 'collation' ]) ?
-				" COLLATE '{$options[ 'collation' ]}'" : ''
-			);
-		}
-
-		$this->dsn = $dsn;
-
-		try {
-			$this->pdo = new PDO(
-				$dsn,
-				isset($options[ 'username' ]) ? $options[ 'username' ] : null,
-				isset($options[ 'password' ]) ? $options[ 'password' ] : null,
-				$option
-			);
-
-			foreach ($commands as $value)
-			{
-				$this->pdo->exec($value);
-			}
-		}
-		catch (PDOException $e) {
-			throw new PDOException($e->getMessage());
-		}
-	}
-
-	public function query($query, $map = [])
-	{
-		$raw = $this->raw($query, $map);
-
-		$query = $this->buildRaw($raw, $map);
-
-		return $this->exec($query, $map);
-	}
-
-	public function exec($query, $map = [])
-	{
-		$this->statement = null;
-
-		if ($this->debug_mode)
-		{
-			echo $this->generate($query, $map);
-
-			$this->debug_mode = false;
-
-			return false;
-		}
-
-		if ($this->logging)
-		{
-			$this->logs[] = [$query, $map];
-		}
-		else
-		{
-			$this->logs = [[$query, $map]];
-		}
-
-		$statement = $this->pdo->prepare($query);
-
-		if (!$statement)
-		{
-			$this->errorInfo = $this->pdo->errorInfo();
-			$this->statement = null;
-
-			return false;
-		}
-
-		$this->statement = $statement;
-
-		foreach ($map as $key => $value)
-		{
-			$statement->bindValue($key, $value[ 0 ], $value[ 1 ]);
-		}
-
-		$execute = $statement->execute();
-
-		$this->errorInfo = $statement->errorInfo();
-
-		if (!$execute)
-		{
-			$this->statement = null;
-		}
-
-		return $statement;
-	}
-
-	protected function generate($query, $map)
-	{
-		$identifier = [
-			'mysql' => '`$1`',
-			'mssql' => '[$1]'
-		];
-
-		$query = preg_replace(
-			'/"([a-zA-Z0-9_]+)"/i',
-			isset($identifier[ $this->type ]) ?  $identifier[ $this->type ] : '"$1"',
-			$query
-		);
-
-		foreach ($map as $key => $value)
-		{
-			if ($value[ 1 ] === PDO::PARAM_STR)
-			{
-				$replace = $this->quote($value[ 0 ]);
-			}
-			elseif ($value[ 1 ] === PDO::PARAM_NULL)
-			{
-				$replace = 'NULL';
-			}
-			elseif ($value[ 1 ] === PDO::PARAM_LOB)
-			{
-				$replace = '{LOB_DATA}';
-			}
-			else
-			{
-				$replace = $value[ 0 ];
-			}
-
-			$query = str_replace($key, $replace, $query);
-		}
-
-		return $query;
-	}
-
-	public static function raw($string, $map = [])
-	{
-		$raw = new Raw();
-
-		$raw->map = $map;
-		$raw->value = $string;
-
-		return $raw;
-	}
-
-	protected function isRaw($object)
-	{
-		return $object instanceof Raw;
-	}
-
-	protected function buildRaw($raw, &$map)
-	{
-		if (!$this->isRaw($raw))
-		{
-			return false;
-		}
-
-		$query = preg_replace_callback(
-			'/(([`\']).*?)?((FROM|TABLE|INTO|UPDATE|JOIN)\s*)?\<(([a-zA-Z0-9_]+)(\.[a-zA-Z0-9_]+)?)\>(.*?\2)?/i',
-			function ($matches)
-			{
-				if (!empty($matches[ 2 ]) && isset($matches[ 8 ]))
-				{
-					return $matches[ 0 ];
-				}
-
-				if (!empty($matches[ 4 ]))
-				{
-					return $matches[ 1 ] . $matches[ 4 ] . ' ' . $this->tableQuote($matches[ 5 ]);
-				}
-
-				return $matches[ 1 ] . $this->columnQuote($matches[ 5 ]);
-			},
-			$raw->value);
-
-		$raw_map = $raw->map;
-
-		if (!empty($raw_map))
-		{
-			foreach ($raw_map as $key => $value)
-			{
-				$map[ $key ] = $this->typeMap($value, gettype($value));
-			}
-		}
-
-		return $query;
-	}
-
-	public function quote($string)
-	{
-		return $this->pdo->quote($string);
-	}
-
-	protected function tableQuote($table)
-	{
-		if (!preg_match('/^[a-zA-Z0-9_]+$/i', $table))
-		{
-			throw new InvalidArgumentException("Incorrect table name \"$table\"");
-		}
-
-		return '"' . $this->prefix . $table . '"';
-	}
-
-	protected function mapKey()
-	{
-		return ':MeDoO_' . $this->guid++ . '_mEdOo';
-	}
-
-	protected function typeMap($value, $type)
-	{
-		$map = [
-			'NULL' => PDO::PARAM_NULL,
-			'integer' => PDO::PARAM_INT,
-			'double' => PDO::PARAM_STR,
-			'boolean' => PDO::PARAM_BOOL,
-			'string' => PDO::PARAM_STR,
-			'object' => PDO::PARAM_STR,
-			'resource' => PDO::PARAM_LOB
-		];
-
-		if ($type === 'boolean')
-		{
-			$value = ($value ? '1' : '0');
-		}
-		elseif ($type === 'NULL')
-		{
-			$value = null;
-		}
-
-		return [$value, $map[ $type ]];
-	}
-
-	protected function columnQuote($string)
-	{
-		if (!preg_match('/^[a-zA-Z0-9_]+(\.?[a-zA-Z0-9_]+)?$/i', $string))
-		{
-			throw new InvalidArgumentException("Incorrect column name \"$string\"");
-		}
-
-		if (strpos($string, '.') !== false)
-		{
-			return '"' . $this->prefix . str_replace('.', '"."', $string) . '"';
-		}
-
-		return '"' . $string . '"';
-	}
-
-	protected function columnPush(&$columns, &$map, $root, $is_join = false)
-	{
-		if ($columns === '*')
-		{
-			return $columns;
-		}
-
-		$stack = [];
-
-		if (is_string($columns))
-		{
-			$columns = [$columns];
-		}
-
-		foreach ($columns as $key => $value)
-		{
-			if (!is_int($key) && is_array($value) && $root && count(array_keys($columns)) === 1)
-			{
-				$stack[] = $this->columnQuote($key);
-
-				$stack[] = $this->columnPush($value, $map, false, $is_join);
-			}
-			elseif (is_array($value))
-			{
-				$stack[] = $this->columnPush($value, $map, false, $is_join);
-			}
-			elseif (!is_int($key) && $raw = $this->buildRaw($value, $map))
-			{
-				preg_match('/(?<column>[a-zA-Z0-9_\.]+)(\s*\[(?<type>(String|Bool|Int|Number))\])?/i', $key, $match);
-
-				$stack[] = $raw . ' AS ' . $this->columnQuote($match[ 'column' ]);
-			}
-			elseif (is_int($key) && is_string($value))
-			{
-				if ($is_join && strpos($value, '*') !== false)
-				{
-					throw new InvalidArgumentException('Cannot use table.* to select all columns while joining table');
-				}
-
-				preg_match('/(?<column>[a-zA-Z0-9_\.]+)(?:\s*\((?<alias>[a-zA-Z0-9_]+)\))?(?:\s*\[(?<type>(?:String|Bool|Int|Number|Object|JSON))\])?/i', $value, $match);
-
-				if (!empty($match[ 'alias' ]))
-				{
-					$stack[] = $this->columnQuote($match[ 'column' ]) . ' AS ' . $this->columnQuote($match[ 'alias' ]);
-
-					$columns[ $key ] = $match[ 'alias' ];
-
-					if (!empty($match[ 'type' ]))
-					{
-						$columns[ $key ] .= ' [' . $match[ 'type' ] . ']';
-					}
-				}
-				else
-				{
-					$stack[] = $this->columnQuote($match[ 'column' ]);
-				}
-			}
-		}
-
-		return implode(',', $stack);
-	}
-
-	protected function arrayQuote($array)
-	{
-		$stack = [];
-
-		foreach ($array as $value)
-		{
-			$stack[] = is_int($value) ? $value : $this->pdo->quote($value);
-		}
-
-		return implode(',', $stack);
-	}
-
-	protected function innerConjunct($data, $map, $conjunctor, $outer_conjunctor)
-	{
-		$stack = [];
-
-		foreach ($data as $value)
-		{
-			$stack[] = '(' . $this->dataImplode($value, $map, $conjunctor) . ')';
-		}
-
-		return implode($outer_conjunctor . ' ', $stack);
-	}
-
-	protected function dataImplode($data, &$map, $conjunctor)
-	{
-		$stack = [];
-
-		foreach ($data as $key => $value)
-		{
-			$type = gettype($value);
-
-			if (
-				$type === 'array' &&
-				preg_match("/^(AND|OR)(\s+#.*)?$/", $key, $relation_match)
-			)
-			{
-				$relationship = $relation_match[ 1 ];
-
-				$stack[] = $value !== array_keys(array_keys($value)) ?
-					'(' . $this->dataImplode($value, $map, ' ' . $relationship) . ')' :
-					'(' . $this->innerConjunct($value, $map, ' ' . $relationship, $conjunctor) . ')';
-
-				continue;
-			}
-
-			$map_key = $this->mapKey();
-
-			if (
-				is_int($key) &&
-				preg_match('/([a-zA-Z0-9_\.]+)\[(?<operator>\>\=?|\<\=?|\!?\=)\]([a-zA-Z0-9_\.]+)/i', $value, $match)
-			)
-			{
-				$stack[] = $this->columnQuote($match[ 1 ]) . ' ' . $match[ 'operator' ] . ' ' . $this->columnQuote($match[ 3 ]);
-			}
-			else
-			{
-				preg_match('/([a-zA-Z0-9_\.]+)(\[(?<operator>\>\=?|\<\=?|\!|\<\>|\>\<|\!?~|REGEXP)\])?/i', $key, $match);
-				$column = $this->columnQuote($match[ 1 ]);
-
-				if (isset($match[ 'operator' ]))
-				{
-					$operator = $match[ 'operator' ];
-
-					if (in_array($operator, ['>', '>=', '<', '<=']))
-					{
-						$condition = $column . ' ' . $operator . ' ';
-
-						if (is_numeric($value))
-						{
-							$condition .= $map_key;
-							$map[ $map_key ] = [$value, is_float($value) ? PDO::PARAM_STR : PDO::PARAM_INT];
-						}
-						elseif ($raw = $this->buildRaw($value, $map))
-						{
-							$condition .= $raw;
-						}
-						else
-						{
-							$condition .= $map_key;
-							$map[ $map_key ] = [$value, PDO::PARAM_STR];
-						}
-
-						$stack[] = $condition;
-					}
-					elseif ($operator === '!')
-					{
-						switch ($type)
-						{
-							case 'NULL':
-								$stack[] = $column . ' IS NOT NULL';
-								break;
-
-							case 'array':
-								$placeholders = [];
-
-								foreach ($value as $index => $item)
-								{
-									$stack_key = $map_key . $index . '_i';
-
-									$placeholders[] = $stack_key;
-									$map[ $stack_key ] = $this->typeMap($item, gettype($item));
-								}
-
-								$stack[] = $column . ' NOT IN (' . implode(', ', $placeholders) . ')';
-								break;
-
-							case 'object':
-								if ($raw = $this->buildRaw($value, $map))
-								{
-									$stack[] = $column . ' != ' . $raw;
-								}
-								break;
-
-							case 'integer':
-							case 'double':
-							case 'boolean':
-							case 'string':
-								$stack[] = $column . ' != ' . $map_key;
-								$map[ $map_key ] = $this->typeMap($value, $type);
-								break;
-						}
-					}
-					elseif ($operator === '~' || $operator === '!~')
-					{
-						if ($type !== 'array')
-						{
-							$value = [ $value ];
-						}
-
-						$connector = ' OR ';
-						$data = array_values($value);
-
-						if (is_array($data[ 0 ]))
-						{
-							if (isset($value[ 'AND' ]) || isset($value[ 'OR' ]))
-							{
-								$connector = ' ' . array_keys($value)[ 0 ] . ' ';
-								$value = $data[ 0 ];
-							}
-						}
-
-						$like_clauses = [];
-
-						foreach ($value as $index => $item)
-						{
-							$item = strval($item);
-
-							if (!preg_match('/(\[.+\]|[\*\?\!\%#^-_]|%.+|.+%)/', $item))
-							{
-								$item = '%' . $item . '%';
-							}
-
-							$like_clauses[] = $column . ($operator === '!~' ? ' NOT' : '') . ' LIKE ' . $map_key . 'L' . $index;
-							$map[ $map_key . 'L' . $index ] = [$item, PDO::PARAM_STR];
-						}
-
-						$stack[] = '(' . implode($connector, $like_clauses) . ')';
-					}
-					elseif ($operator === '<>' || $operator === '><')
-					{
-						if ($type === 'array')
-						{
-							if ($operator === '><')
-							{
-								$column .= ' NOT';
-							}
-
-							$stack[] = '(' . $column . ' BETWEEN ' . $map_key . 'a AND ' . $map_key . 'b)';
-
-							$data_type = (is_numeric($value[ 0 ]) && is_numeric($value[ 1 ])) ? PDO::PARAM_INT : PDO::PARAM_STR;
-
-							$map[ $map_key . 'a' ] = [$value[ 0 ], $data_type];
-							$map[ $map_key . 'b' ] = [$value[ 1 ], $data_type];
-						}
-					}
-					elseif ($operator === 'REGEXP')
-					{
-						$stack[] = $column . ' REGEXP ' . $map_key;
-						$map[ $map_key ] = [$value, PDO::PARAM_STR];
-					}
-				}
-				else
-				{
-					switch ($type)
-					{
-						case 'NULL':
-							$stack[] = $column . ' IS NULL';
-							break;
-
-						case 'array':
-							$placeholders = [];
-
-							foreach ($value as $index => $item)
-							{
-								$stack_key = $map_key . $index . '_i';
-
-								$placeholders[] = $stack_key;
-								$map[ $stack_key ] = $this->typeMap($item, gettype($item));
-							}
-
-							$stack[] = $column . ' IN (' . implode(', ', $placeholders) . ')';
-							break;
-
-						case 'object':
-							if ($raw = $this->buildRaw($value, $map))
-							{
-								$stack[] = $column . ' = ' . $raw;
-							}
-							break;
-
-						case 'integer':
-						case 'double':
-						case 'boolean':
-						case 'string':
-							$stack[] = $column . ' = ' . $map_key;
-							$map[ $map_key ] = $this->typeMap($value, $type);
-							break;
-					}
-				}
-			}
-		}
-
-		return implode($conjunctor . ' ', $stack);
-	}
-
-	protected function whereClause($where, &$map)
-	{
-		$where_clause = '';
-
-		if (is_array($where))
-		{
-			$where_keys = array_keys($where);
-
-			$conditions = array_diff_key($where, array_flip(
-				['GROUP', 'ORDER', 'HAVING', 'LIMIT', 'LIKE', 'MATCH']
-			));
-
-			if (!empty($conditions))
-			{
-				$where_clause = ' WHERE ' . $this->dataImplode($conditions, $map, ' AND');
-			}
-
-			if (isset($where[ 'MATCH' ]) && $this->type === 'mysql')
-			{
-				$MATCH = $where[ 'MATCH' ];
-
-				if (is_array($MATCH) && isset($MATCH[ 'columns' ], $MATCH[ 'keyword' ]))
-				{
-					$mode = '';
-
-					$mode_array = [
-						'natural' => 'IN NATURAL LANGUAGE MODE',
-						'natural+query' => 'IN NATURAL LANGUAGE MODE WITH QUERY EXPANSION',
-						'boolean' => 'IN BOOLEAN MODE',
-						'query' => 'WITH QUERY EXPANSION'
-					];
-
-					if (isset($MATCH[ 'mode' ], $mode_array[ $MATCH[ 'mode' ] ]))
-					{
-						$mode = ' ' . $mode_array[ $MATCH[ 'mode' ] ];
-					}
-
-					$columns = implode(', ', array_map([$this, 'columnQuote'], $MATCH[ 'columns' ]));
-					$map_key = $this->mapKey();
-					$map[ $map_key ] = [$MATCH[ 'keyword' ], PDO::PARAM_STR];
-
-					$where_clause .= ($where_clause !== '' ? ' AND ' : ' WHERE') . ' MATCH (' . $columns . ') AGAINST (' . $map_key . $mode . ')';
-				}
-			}
-
-			if (isset($where[ 'GROUP' ]))
-			{
-				$GROUP = $where[ 'GROUP' ];
-
-				if (is_array($GROUP))
-				{
-					$stack = [];
-
-					foreach ($GROUP as $column => $value)
-					{
-						$stack[] = $this->columnQuote($value);
-					}
-
-					$where_clause .= ' GROUP BY ' . implode(',', $stack);
-				}
-				elseif ($raw = $this->buildRaw($GROUP, $map))
-				{
-					$where_clause .= ' GROUP BY ' . $raw;
-				}
-				else
-				{
-					$where_clause .= ' GROUP BY ' . $this->columnQuote($GROUP);
-				}
-
-				if (isset($where[ 'HAVING' ]))
-				{
-					if ($raw = $this->buildRaw($where[ 'HAVING' ], $map))
-					{
-						$where_clause .= ' HAVING ' . $raw;
-					}
-					else
-					{
-						$where_clause .= ' HAVING ' . $this->dataImplode($where[ 'HAVING' ], $map, ' AND');
-					}
-				}
-			}
-
-			if (isset($where[ 'ORDER' ]))
-			{
-				$ORDER = $where[ 'ORDER' ];
-
-				if (is_array($ORDER))
-				{
-					$stack = [];
-
-					foreach ($ORDER as $column => $value)
-					{
-						if (is_array($value))
-						{
-							$stack[] = 'FIELD(' . $this->columnQuote($column) . ', ' . $this->arrayQuote($value) . ')';
-						}
-						elseif ($value === 'ASC' || $value === 'DESC')
-						{
-							$stack[] = $this->columnQuote($column) . ' ' . $value;
-						}
-						elseif (is_int($column))
-						{
-							$stack[] = $this->columnQuote($value);
-						}
-					}
-
-					$where_clause .= ' ORDER BY ' . implode(',', $stack);
-				}
-				elseif ($raw = $this->buildRaw($ORDER, $map))
-				{
-					$where_clause .= ' ORDER BY ' . $raw;	
-				}
-				else
-				{
-					$where_clause .= ' ORDER BY ' . $this->columnQuote($ORDER);
-				}
-
-				if (
-					isset($where[ 'LIMIT' ]) &&
-					in_array($this->type, ['oracle', 'mssql'])
-				)
-				{
-					$LIMIT = $where[ 'LIMIT' ];
-
-					if (is_numeric($LIMIT))
-					{
-						$LIMIT = [0, $LIMIT];
-					}
-					
-					if (
-						is_array($LIMIT) &&
-						is_numeric($LIMIT[ 0 ]) &&
-						is_numeric($LIMIT[ 1 ])
-					)
-					{
-						$where_clause .= ' OFFSET ' . $LIMIT[ 0 ] . ' ROWS FETCH NEXT ' . $LIMIT[ 1 ] . ' ROWS ONLY';
-					}
-				}
-			}
-
-			if (isset($where[ 'LIMIT' ]) && !in_array($this->type, ['oracle', 'mssql']))
-			{
-				$LIMIT = $where[ 'LIMIT' ];
-
-				if (is_numeric($LIMIT))
-				{
-					$where_clause .= ' LIMIT ' . $LIMIT;
-				}
-				elseif (
-					is_array($LIMIT) &&
-					is_numeric($LIMIT[ 0 ]) &&
-					is_numeric($LIMIT[ 1 ])
-				)
-				{
-					$where_clause .= ' LIMIT ' . $LIMIT[ 1 ] . ' OFFSET ' . $LIMIT[ 0 ];
-				}
-			}
-		}
-		elseif ($raw = $this->buildRaw($where, $map))
-		{
-			$where_clause .= ' ' . $raw;
-		}
-
-		return $where_clause;
-	}
-
-	protected function selectContext($table, &$map, $join, &$columns = null, $where = null, $column_fn = null)
-	{
-		preg_match('/(?<table>[a-zA-Z0-9_]+)\s*\((?<alias>[a-zA-Z0-9_]+)\)/i', $table, $table_match);
-
-		if (isset($table_match[ 'table' ], $table_match[ 'alias' ]))
-		{
-			$table = $this->tableQuote($table_match[ 'table' ]);
-
-			$table_query = $table . ' AS ' . $this->tableQuote($table_match[ 'alias' ]);
-		}
-		else
-		{
-			$table = $this->tableQuote($table);
-
-			$table_query = $table;
-		}
-
-		$is_join = false;
-		$join_key = is_array($join) ? array_keys($join) : null;
-
-		if (
-			isset($join_key[ 0 ]) &&
-			strpos($join_key[ 0 ], '[') === 0
-		)
-		{
-			$is_join = true;
-			$table_query .= ' ' . $this->buildJoin($table, $join);
-		}
-		else
-		{
-			if (is_null($columns))
-			{
-				if (
-					!is_null($where) ||
-					(is_array($join) && isset($column_fn))
-				)
-				{
-					$where = $join;
-					$columns = null;
-				}
-				else
-				{
-					$where = null;
-					$columns = $join;
-				}
-			}
-			else
-			{
-				$where = $columns;
-				$columns = $join;
-			}
-		}
-
-		if (isset($column_fn))
-		{
-			if ($column_fn === 1)
-			{
-				$column = '1';
-
-				if (is_null($where))
-				{
-					$where = $columns;
-				}
-			}
-			elseif ($raw = $this->buildRaw($column_fn, $map))
-			{
-				$column = $raw;
-			}
-			else
-			{
-				if (empty($columns) || $this->isRaw($columns))
-				{
-					$columns = '*';
-					$where = $join;
-				}
-
-				$column = $column_fn . '(' . $this->columnPush($columns, $map, true) . ')';
-			}
-		}
-		else
-		{
-			$column = $this->columnPush($columns, $map, true, $is_join);
-		}
-
-		return 'SELECT ' . $column . ' FROM ' . $table_query . $this->whereClause($where, $map);
-	}
-
-	protected function buildJoin($table, $join)
-	{
-		$table_join = [];
-
-		$join_array = [
-			'>' => 'LEFT',
-			'<' => 'RIGHT',
-			'<>' => 'FULL',
-			'><' => 'INNER'
-		];
-
-		foreach($join as $sub_table => $relation)
-		{
-			preg_match('/(\[(?<join>\<\>?|\>\<?)\])?(?<table>[a-zA-Z0-9_]+)\s?(\((?<alias>[a-zA-Z0-9_]+)\))?/', $sub_table, $match);
-
-			if ($match[ 'join' ] !== '' && $match[ 'table' ] !== '')
-			{
-				if (is_string($relation))
-				{
-					$relation = 'USING ("' . $relation . '")';
-				}
-
-				if (is_array($relation))
-				{
-					// For ['column1', 'column2']
-					if (isset($relation[ 0 ]))
-					{
-						$relation = 'USING ("' . implode('", "', $relation) . '")';
-					}
-					else
-					{
-						$joins = [];
-
-						foreach ($relation as $key => $value)
-						{
-							$joins[] = (
-								strpos($key, '.') > 0 ?
-									// For ['tableB.column' => 'column']
-									$this->columnQuote($key) :
-
-									// For ['column1' => 'column2']
-									$table . '."' . $key . '"'
-							) .
-							' = ' .
-							$this->tableQuote(isset($match[ 'alias' ]) ? $match[ 'alias' ] : $match[ 'table' ]) . '."' . $value . '"';
-						}
-
-						$relation = 'ON ' . implode(' AND ', $joins);
-					}
-				}
-
-				$table_name = $this->tableQuote($match[ 'table' ]) . ' ';
-
-				if (isset($match[ 'alias' ]))
-				{
-					$table_name .= 'AS ' . $this->tableQuote($match[ 'alias' ]) . ' ';
-				}
-
-				$table_join[] = $join_array[ $match[ 'join' ] ] . ' JOIN ' . $table_name . $relation;
-			}
-		}
-
-		return implode(' ', $table_join);
-	}
-
-	protected function columnMap($columns, &$stack, $root)
-	{
-		if ($columns === '*')
-		{
-			return $stack;
-		}
-
-		foreach ($columns as $key => $value)
-		{
-			if (is_int($key))
-			{
-				preg_match('/([a-zA-Z0-9_]+\.)?(?<column>[a-zA-Z0-9_]+)(?:\s*\((?<alias>[a-zA-Z0-9_]+)\))?(?:\s*\[(?<type>(?:String|Bool|Int|Number|Object|JSON))\])?/i', $value, $key_match);
-
-				$column_key = !empty($key_match[ 'alias' ]) ?
-					$key_match[ 'alias' ] :
-					$key_match[ 'column' ];
-
-				if (isset($key_match[ 'type' ]))
-				{
-					$stack[ $value ] = [$column_key, $key_match[ 'type' ]];
-				}
-				else
-				{
-					$stack[ $value ] = [$column_key, 'String'];
-				}
-			}
-			elseif ($this->isRaw($value))
-			{
-				preg_match('/([a-zA-Z0-9_]+\.)?(?<column>[a-zA-Z0-9_]+)(\s*\[(?<type>(String|Bool|Int|Number))\])?/i', $key, $key_match);
-
-				$column_key = $key_match[ 'column' ];
-
-				if (isset($key_match[ 'type' ]))
-				{
-					$stack[ $key ] = [$column_key, $key_match[ 'type' ]];
-				}
-				else
-				{
-					$stack[ $key ] = [$column_key, 'String'];
-				}
-			}
-			elseif (!is_int($key) && is_array($value))
-			{
-				if ($root && count(array_keys($columns)) === 1)
-				{
-					$stack[ $key ] = [$key, 'String'];
-				}
-
-				$this->columnMap($value, $stack, false);
-			}
-		}
-
-		return $stack;
-	}
-
-	protected function dataMap($data, $columns, $column_map, &$stack, $root, &$result)
-	{
-		if ($root)
-		{
-			$columns_key = array_keys($columns);
-
-			if (count($columns_key) === 1 && is_array($columns[$columns_key[0]]))
-			{
-				$index_key = array_keys($columns)[0];
-				$data_key = preg_replace("/^[a-zA-Z0-9_]+\./i", "", $index_key);
-
-				$current_stack = [];
-
-				foreach ($data as $item)
-				{
-					$this->dataMap($data, $columns[ $index_key ], $column_map, $current_stack, false, $result);
-
-					$index = $data[ $data_key ];
-
-					$result[ $index ] = $current_stack;
-				}
-			}
-			else
-			{
-				$current_stack = [];
-				
-				$this->dataMap($data, $columns, $column_map, $current_stack, false, $result);
-
-				$result[] = $current_stack;
-			}
-
-			return;
-		}
-
-		foreach ($columns as $key => $value)
-		{
-			$isRaw = $this->isRaw($value);
-
-			if (is_int($key) || $isRaw)
-			{
-				$map = $column_map[ $isRaw ? $key : $value ];
-
-				$column_key = $map[ 0 ];
-
-				$item = $data[ $column_key ];
-
-				if (isset($map[ 1 ]))
-				{
-					if ($isRaw && in_array($map[ 1 ], ['Object', 'JSON']))
-					{
-						continue;
-					}
-
-					if (is_null($item))
-					{
-						$stack[ $column_key ] = null;
-						continue;
-					}
-
-					switch ($map[ 1 ])
-					{
-						case 'Number':
-							$stack[ $column_key ] = (double) $item;
-							break;
-
-						case 'Int':
-							$stack[ $column_key ] = (int) $item;
-							break;
-
-						case 'Bool':
-							$stack[ $column_key ] = (bool) $item;
-							break;
-
-						case 'Object':
-							$stack[ $column_key ] = unserialize($item);
-							break;
-
-						case 'JSON':
-							$stack[ $column_key ] = json_decode($item, true);
-							break;
-
-						case 'String':
-							$stack[ $column_key ] = $item;
-							break;
-					}
-				}
-				else
-				{
-					$stack[ $column_key ] = $item;
-				}
-			}
-			else
-			{
-				$current_stack = [];
-
-				$this->dataMap($data, $value, $column_map, $current_stack, false, $result);
-
-				$stack[ $key ] = $current_stack;
-			}
-		}
-	}
-
-	public function create($table, $columns, $options = null)
-	{
-		$stack = [];
-
-		$tableName = $this->prefix . $table;
-
-		foreach ($columns as $name => $definition)
-		{
-			if (is_int($name))
-			{
-				$stack[] = preg_replace('/\<([a-zA-Z0-9_]+)\>/i', '"$1"', $definition);
-			}
-			elseif (is_array($definition))
-			{
-				$stack[] = $name . ' ' . implode(' ', $definition);
-			}
-			elseif (is_string($definition))
-			{
-				$stack[] = $name . ' ' . $this->query($definition);
-			}
-		}
-
-		$table_option = '';
-
-		if (is_array($options))
-		{
-			$option_stack = [];
-
-			foreach ($options as $key => $value)
-			{
-				if (is_string($value) || is_int($value))
-				{
-					$option_stack[] = "$key = $value";
-				}
-			}
-
-			$table_option = ' ' . implode(', ', $option_stack);
-		}
-		elseif (is_string($options))
-		{
-			$table_option = ' ' . $options;
-		}
-
-		return $this->exec("CREATE TABLE IF NOT EXISTS $tableName (" . implode(', ', $stack) . ")$table_option");
-	}
-
-	public function drop($table)
-	{
-		$tableName = $this->prefix . $table;
-
-		return $this->exec("DROP TABLE IF EXISTS $tableName");
-	}
-
-	public function select($table, $join, $columns = null, $where = null)
-	{
-		$map = [];
-		$result = [];
-		$column_map = [];
-
-		$index = 0;
-
-		$column = $where === null ? $join : $columns;
-
-		$is_single = (is_string($column) && $column !== '*');
-
-		$query = $this->exec($this->selectContext($table, $map, $join, $columns, $where), $map);
-
-		$this->columnMap($columns, $column_map, true);
-
-		if (!$this->statement)
-		{
-			return false;
-		}
-
-		if ($columns === '*')
-		{
-			return $query->fetchAll(PDO::FETCH_ASSOC);
-		}
-
-		while ($data = $query->fetch(PDO::FETCH_ASSOC))
-		{
-			$current_stack = [];
-
-			$this->dataMap($data, $columns, $column_map, $current_stack, true, $result);
-		}
-
-		if ($is_single)
-		{
-			$single_result = [];
-			$result_key = $column_map[ $column ][ 0 ];
-
-			foreach ($result as $item)
-			{
-				$single_result[] = $item[ $result_key ];
-			}
-
-			return $single_result;
-		}
-
-		return $result;
-	}
-
-	public function insert($table, $datas)
-	{
-		$stack = [];
-		$columns = [];
-		$fields = [];
-		$map = [];
-
-		if (!isset($datas[ 0 ]))
-		{
-			$datas = [$datas];
-		}
-
-		foreach ($datas as $data)
-		{
-			foreach ($data as $key => $value)
-			{
-				$columns[] = $key;
-			}
-		}
-
-		$columns = array_unique($columns);
-
-		foreach ($datas as $data)
-		{
-			$values = [];
-
-			foreach ($columns as $key)
-			{
-				if ($raw = $this->buildRaw($data[ $key ], $map))
-				{
-					$values[] = $raw;
-					continue;
-				}
-
-				$map_key = $this->mapKey();
-
-				$values[] = $map_key;
-
-				if (!isset($data[ $key ]))
-				{
-					$map[ $map_key ] = [null, PDO::PARAM_NULL];
-				}
-				else
-				{
-					$value = $data[ $key ];
-
-					$type = gettype($value);
-
-					switch ($type)
-					{
-						case 'array':
-							$map[ $map_key ] = [
-								strpos($key, '[JSON]') === strlen($key) - 6 ?
-									json_encode($value) :
-									serialize($value),
-								PDO::PARAM_STR
-							];
-							break;
-
-						case 'object':
-							$value = serialize($value);
-
-						case 'NULL':
-						case 'resource':
-						case 'boolean':
-						case 'integer':
-						case 'double':
-						case 'string':
-							$map[ $map_key ] = $this->typeMap($value, $type);
-							break;
-					}
-				}
-			}
-
-			$stack[] = '(' . implode(', ', $values) . ')';
-		}
-
-		foreach ($columns as $key)
-		{
-			$fields[] = $this->columnQuote(preg_replace("/(\s*\[JSON\]$)/i", '', $key));
-		}
-
-		return $this->exec('INSERT INTO ' . $this->tableQuote($table) . ' (' . implode(', ', $fields) . ') VALUES ' . implode(', ', $stack), $map);
-	}
-
-	public function update($table, $data, $where = null)
-	{
-		$fields = [];
-		$map = [];
-
-		foreach ($data as $key => $value)
-		{
-			$column = $this->columnQuote(preg_replace("/(\s*\[(JSON|\+|\-|\*|\/)\]$)/i", '', $key));
-
-			if ($raw = $this->buildRaw($value, $map))
-			{
-				$fields[] = $column . ' = ' . $raw;
-				continue;
-			}
-
-			$map_key = $this->mapKey();
-
-			preg_match('/(?<column>[a-zA-Z0-9_]+)(\[(?<operator>\+|\-|\*|\/)\])?/i', $key, $match);
-
-			if (isset($match[ 'operator' ]))
-			{
-				if (is_numeric($value))
-				{
-					$fields[] = $column . ' = ' . $column . ' ' . $match[ 'operator' ] . ' ' . $value;
-				}
-			}
-			else
-			{
-				$fields[] = $column . ' = ' . $map_key;
-
-				$type = gettype($value);
-
-				switch ($type)
-				{
-					case 'array':
-						$map[ $map_key ] = [
-							strpos($key, '[JSON]') === strlen($key) - 6 ?
-								json_encode($value) :
-								serialize($value),
-							PDO::PARAM_STR
-						];
-						break;
-
-					case 'object':
-						$value = serialize($value);
-
-					case 'NULL':
-					case 'resource':
-					case 'boolean':
-					case 'integer':
-					case 'double':
-					case 'string':
-						$map[ $map_key ] = $this->typeMap($value, $type);
-						break;
-				}
-			}
-		}
-
-		return $this->exec('UPDATE ' . $this->tableQuote($table) . ' SET ' . implode(', ', $fields) . $this->whereClause($where, $map), $map);
-	}
-
-	public function delete($table, $where)
-	{
-		$map = [];
-
-		return $this->exec('DELETE FROM ' . $this->tableQuote($table) . $this->whereClause($where, $map), $map);
-	}
-
-	public function replace($table, $columns, $where = null)
-	{
-		if (!is_array($columns) || empty($columns))
-		{
-			return false;
-		}
-
-		$map = [];
-		$stack = [];
-
-		foreach ($columns as $column => $replacements)
-		{
-			if (is_array($replacements))
-			{
-				foreach ($replacements as $old => $new)
-				{
-					$map_key = $this->mapKey();
-
-					$stack[] = $this->columnQuote($column) . ' = REPLACE(' . $this->columnQuote($column) . ', ' . $map_key . 'a, ' . $map_key . 'b)';
-
-					$map[ $map_key . 'a' ] = [$old, PDO::PARAM_STR];
-					$map[ $map_key . 'b' ] = [$new, PDO::PARAM_STR];
-				}
-			}
-		}
-
-		if (!empty($stack))
-		{
-			return $this->exec('UPDATE ' . $this->tableQuote($table) . ' SET ' . implode(', ', $stack) . $this->whereClause($where, $map), $map);
-		}
-
-		return false;
-	}
-
-	public function get($table, $join = null, $columns = null, $where = null)
-	{
-		$map = [];
-		$result = [];
-		$column_map = [];
-		$current_stack = [];
-
-		if ($where === null)
-		{
-			$column = $join;
-			$columns[ 'LIMIT' ] = 1;
-		}
-		else
-		{
-			$column = $columns;
-			$where[ 'LIMIT' ] = 1;
-		}
-
-		$is_single = (is_string($column) && $column !== '*');
-
-		$query = $this->exec($this->selectContext($table, $map, $join, $columns, $where), $map);
-
-		if (!$this->statement)
-		{
-			return false;
-		}
-
-		$data = $query->fetchAll(PDO::FETCH_ASSOC);
-
-		if (isset($data[ 0 ]))
-		{
-			if ($column === '*')
-			{
-				return $data[ 0 ];
-			}
-
-			$this->columnMap($columns, $column_map, true);
-
-			$this->dataMap($data[ 0 ], $columns, $column_map, $current_stack, true, $result);
-
-			if ($is_single)
-			{
-				return $result[ 0 ][ $column_map[ $column ][ 0 ] ];
-			}
-
-			return $result[ 0 ];
-		}
-	}
-
-	public function has($table, $join, $where = null)
-	{
-		$map = [];
-		$column = null;
-
-		if ($this->type === 'mssql')
-		{
-			$query = $this->exec($this->selectContext($table, $map, $join, $column, $where, Medoo::raw('TOP 1 1')), $map);
-		}
-		else
-		{
-			$query = $this->exec('SELECT EXISTS(' . $this->selectContext($table, $map, $join, $column, $where, 1) . ')', $map);
-		}
-
-		if (!$this->statement)
-		{
-			return false;
-		}
-
-		$result = $query->fetchColumn();
-
-		return $result === '1' || $result === 1 || $result === true;
-	}
-
-	public function rand($table, $join = null, $columns = null, $where = null)
-	{
-		$type = $this->type;
-
-		$order = 'RANDOM()';
-
-		if ($type === 'mysql')
-		{
-			$order = 'RAND()';
-		}
-		elseif ($type === 'mssql')
-		{
-			$order = 'NEWID()';
-		}
-
-		$order_raw = $this->raw($order);
-
-		if ($where === null)
-		{
-			if ($columns === null)
-			{
-				$columns = [
-					'ORDER'  => $order_raw
-				];
-			}
-			else
-			{
-				$column = $join;
-				unset($columns[ 'ORDER' ]);
-
-				$columns[ 'ORDER' ] = $order_raw;
-			}
-		}
-		else
-		{
-			unset($where[ 'ORDER' ]);
-
-			$where[ 'ORDER' ] = $order_raw;
-		}
-
-		return $this->select($table, $join, $columns, $where);
-	}
-
-	private function aggregate($type, $table, $join = null, $column = null, $where = null)
-	{
-		$map = [];
-
-		$query = $this->exec($this->selectContext($table, $map, $join, $column, $where, strtoupper($type)), $map);
-
-		if (!$this->statement)
-		{
-			return false;
-		}
-
-		$number = $query->fetchColumn();
-
-		return is_numeric($number) ? $number + 0 : $number;
-	}
-
-	public function count($table, $join = null, $column = null, $where = null)
-	{
-		return $this->aggregate('count', $table, $join, $column, $where);
-	}
-
-	public function avg($table, $join, $column = null, $where = null)
-	{
-		return $this->aggregate('avg', $table, $join, $column, $where);
-	}
-
-	public function max($table, $join, $column = null, $where = null)
-	{
-		return $this->aggregate('max', $table, $join, $column, $where);
-	}
-
-	public function min($table, $join, $column = null, $where = null)
-	{
-		return $this->aggregate('min', $table, $join, $column, $where);
-	}
-
-	public function sum($table, $join, $column = null, $where = null)
-	{
-		return $this->aggregate('sum', $table, $join, $column, $where);
-	}
-
-	public function action($actions)
-	{
-		if (is_callable($actions))
-		{
-			$this->pdo->beginTransaction();
-
-			try {
-				$result = $actions($this);
-
-				if ($result === false)
-				{
-					$this->pdo->rollBack();
-				}
-				else
-				{
-					$this->pdo->commit();
-				}
-			}
-			catch (Exception $e) {
-				$this->pdo->rollBack();
-
-				throw $e;
-			}
-
-			return $result;
-		}
-
-		return false;
-	}
-
-	public function id()
-	{
-		if ($this->statement == null)
-		{
-			return null;
-		}
-
-		$type = $this->type;
-
-		if ($type === 'oracle')
-		{
-			return 0;
-		}
-		elseif ($type === 'pgsql')
-		{
-			return $this->pdo->query('SELECT LASTVAL()')->fetchColumn();
-		}
-
-		$lastId = $this->pdo->lastInsertId();
-
-		if ($lastId != "0" && $lastId != "")
-		{
-			return $lastId;
-		}
-
-		return null;
-	}
-
-	public function debug()
-	{
-		$this->debug_mode = true;
-
-		return $this;
-	}
-
-	public function error()
-	{
-		return $this->errorInfo;
-	}
-
-	public function last()
-	{
-		$log = end($this->logs);
-
-		return $this->generate($log[ 0 ], $log[ 1 ]);
-	}
-
-	public function log()
-	{
-		return array_map(function ($log)
-			{
-				return $this->generate($log[ 0 ], $log[ 1 ]);
-			},
-			$this->logs
-		);
-	}
-
-	public function info()
-	{
-		$output = [
-			'server' => 'SERVER_INFO',
-			'driver' => 'DRIVER_NAME',
-			'client' => 'CLIENT_VERSION',
-			'version' => 'SERVER_VERSION',
-			'connection' => 'CONNECTION_STATUS'
-		];
-
-		foreach ($output as $key => $value)
-		{
-			$output[ $key ] = @$this->pdo->getAttribute(constant('PDO::ATTR_' . $value));
-		}
-
-		$output[ 'dsn' ] = $this->dsn;
-
-		return $output;
-	}
->>>>>>> 68d4ef48
 }